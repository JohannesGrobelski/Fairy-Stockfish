/*
  Stockfish, a UCI chess playing engine derived from Glaurung 2.1
  Copyright (C) 2004-2008 Tord Romstad (Glaurung author)
  Copyright (C) 2008-2015 Marco Costalba, Joona Kiiski, Tord Romstad
  Copyright (C) 2015-2018 Marco Costalba, Joona Kiiski, Gary Linscott, Tord Romstad

  Stockfish is free software: you can redistribute it and/or modify
  it under the terms of the GNU General Public License as published by
  the Free Software Foundation, either version 3 of the License, or
  (at your option) any later version.

  Stockfish is distributed in the hope that it will be useful,
  but WITHOUT ANY WARRANTY; without even the implied warranty of
  MERCHANTABILITY or FITNESS FOR A PARTICULAR PURPOSE.  See the
  GNU General Public License for more details.

  You should have received a copy of the GNU General Public License
  along with this program.  If not, see <http://www.gnu.org/licenses/>.
*/

#include <algorithm>
#include <cassert>
#include <cstddef> // For offsetof()
#include <cstring> // For std::memset, std::memcmp
#include <iomanip>
#include <sstream>

#include "bitboard.h"
#include "misc.h"
#include "movegen.h"
#include "position.h"
#include "thread.h"
#include "tt.h"
#include "uci.h"
#include "syzygy/tbprobe.h"

using std::string;

<<<<<<< HEAD
namespace PSQT {
  extern Score psq[PIECE_NB][SQUARE_NB + 1];
}

=======
>>>>>>> a7815351
namespace Zobrist {

  Key psq[PIECE_NB][SQUARE_NB];
  Key enpassant[FILE_NB];
  Key castling[CASTLING_RIGHT_NB];
  Key side, noPawns;
  Key inHand[PIECE_NB][SQUARE_NB];
  Key checks[COLOR_NB][CHECKS_NB];
}

namespace {

// min_attacker() is a helper function used by see_ge() to locate the least
// valuable attacker for the side to move, remove the attacker we just found
// from the bitboards and scan for new X-ray attacks behind it.

template<int Pt>
PieceType min_attacker(const Bitboard* byTypeBB, Square to, Bitboard stmAttackers,
                       Bitboard& occupied, Bitboard& attackers) {

  Bitboard b = stmAttackers & byTypeBB[Pt];
  if (!b)
      return min_attacker<Pt + 1>(byTypeBB, to, stmAttackers, occupied, attackers);

  occupied ^= lsb(b); // Remove the attacker from occupied

  // Add any X-ray attack behind the just removed piece. For instance with
  // rooks in a8 and a7 attacking a1, after removing a7 we add rook in a8.
  // Note that new added attackers can be of any color.
  if (Pt == PAWN || Pt == BISHOP || Pt == QUEEN)
      attackers |= attacks_bb<BISHOP>(to, occupied) & (byTypeBB[BISHOP] | byTypeBB[QUEEN]);

  if (Pt == ROOK || Pt == QUEEN)
      attackers |= attacks_bb<ROOK>(to, occupied) & (byTypeBB[ROOK] | byTypeBB[QUEEN]);

  // X-ray may add already processed pieces because byTypeBB[] is constant: in
  // the rook example, now attackers contains _again_ rook in a7, so remove it.
  attackers &= occupied;
  return (PieceType)Pt;
}

template<>
PieceType min_attacker<KING>(const Bitboard*, Square, Bitboard, Bitboard&, Bitboard&) {
  return KING; // No need to update bitboards: it is the last cycle
}

} // namespace


/// operator<<(Position) returns an ASCII representation of the position

std::ostream& operator<<(std::ostream& os, const Position& pos) {

  os << "\n ";
  for (File f = FILE_A; f <= pos.max_file(); ++f)
      os << "+---";
  os << "+\n";

  for (Rank r = pos.max_rank(); r >= RANK_1; --r)
  {
      for (File f = FILE_A; f <= pos.max_file(); ++f)
          os << " | " << pos.piece_to_char()[pos.piece_on(make_square(f, r))];

      os << " |\n ";
      for (File f = FILE_A; f <= pos.max_file(); ++f)
          os << "+---";
      os << "+\n";
  }

  os << "\nFen: " << pos.fen() << "\nKey: " << std::hex << std::uppercase
     << std::setfill('0') << std::setw(16) << pos.key()
     << std::setfill(' ') << std::dec << "\nCheckers: ";

  for (Bitboard b = pos.checkers(); b; )
      os << UCI::square(pos, pop_lsb(&b)) << " ";

  if (    int(Tablebases::MaxCardinality) >= popcount(pos.pieces())
      && !pos.can_castle(ANY_CASTLING))
  {
      StateInfo st;
      Position p;
      p.set(pos.variant(), pos.fen(), pos.is_chess960(), &st, pos.this_thread());
      Tablebases::ProbeState s1, s2;
      Tablebases::WDLScore wdl = Tablebases::probe_wdl(p, &s1);
      int dtz = Tablebases::probe_dtz(p, &s2);
      os << "\nTablebases WDL: " << std::setw(4) << wdl << " (" << s1 << ")"
         << "\nTablebases DTZ: " << std::setw(4) << dtz << " (" << s2 << ")";
  }

  return os;
}


// Marcel van Kervinck's cuckoo algorithm for fast detection of "upcoming repetition"
// situations. Description of the algorithm in the following paper:
// https://marcelk.net/2013-04-06/paper/upcoming-rep-v2.pdf

// First and second hash functions for indexing the cuckoo tables
#ifdef LARGEBOARDS
inline int H1(Key h) { return h & 0x7fff; }
inline int H2(Key h) { return (h >> 16) & 0x7fff; }
#else
inline int H1(Key h) { return h & 0x1fff; }
inline int H2(Key h) { return (h >> 16) & 0x1fff; }
#endif

// Cuckoo tables with Zobrist hashes of valid reversible moves, and the moves themselves
#ifdef LARGEBOARDS
Key cuckoo[65536];
Move cuckooMove[65536];
#else
Key cuckoo[8192];
Move cuckooMove[8192];
#endif


/// Position::init() initializes at startup the various arrays used to compute
/// hash keys.

void Position::init() {

  PRNG rng(1070372);

  for (Color c = WHITE; c <= BLACK; ++c)
      for (PieceType pt = PAWN; pt <= KING; ++pt)
          for (Square s = SQ_A1; s <= SQ_MAX; ++s)
              Zobrist::psq[make_piece(c, pt)][s] = rng.rand<Key>();

  for (File f = FILE_A; f <= FILE_MAX; ++f)
      Zobrist::enpassant[f] = rng.rand<Key>();

  for (int cr = NO_CASTLING; cr <= ANY_CASTLING; ++cr)
  {
      Zobrist::castling[cr] = 0;
      Bitboard b = cr;
      while (b)
      {
          Key k = Zobrist::castling[1ULL << pop_lsb(&b)];
          Zobrist::castling[cr] ^= k ? k : rng.rand<Key>();
      }
  }

  Zobrist::side = rng.rand<Key>();
  Zobrist::noPawns = rng.rand<Key>();

  for (Color c = WHITE; c <= BLACK; ++c)
      for (int n = 0; n < CHECKS_NB; ++n)
          Zobrist::checks[c][n] = rng.rand<Key>();

  for (Color c = WHITE; c <= BLACK; ++c)
      for (PieceType pt = PAWN; pt <= KING; ++pt)
          for (int n = 0; n < SQUARE_NB; ++n)
              Zobrist::inHand[make_piece(c, pt)][n] = rng.rand<Key>();

  // Prepare the cuckoo tables
  int count = 0;
  for (Color c = WHITE; c <= BLACK; ++c)
      for (PieceType pt = KNIGHT; pt <= QUEEN || pt == KING; pt != QUEEN ? ++pt : pt = KING)
      {
      Piece pc = make_piece(c, pt);
      for (Square s1 = SQ_A1; s1 <= SQ_MAX; ++s1)
          for (Square s2 = Square(s1 + 1); s2 <= SQ_MAX; ++s2)
              if (PseudoAttacks[WHITE][type_of(pc)][s1] & s2)
              {
                  Move move = make_move(s1, s2);
                  Key key = Zobrist::psq[pc][s1] ^ Zobrist::psq[pc][s2] ^ Zobrist::side;
                  int i = H1(key);
                  while (true)
                  {
                      std::swap(cuckoo[i], key);
                      std::swap(cuckooMove[i], move);
                      if (move == 0)   // Arrived at empty slot ?
                          break;
                      i = (i == H1(key)) ? H2(key) : H1(key); // Push victim to alternative slot
                  }
                  count++;
             }
      }
#ifdef LARGEBOARDS
  assert(count == 9344);
#else
  assert(count == 3668);
#endif
}


/// Position::set() initializes the position object with the given FEN string.
/// This function is not very robust - make sure that input FENs are correct,
/// this is assumed to be the responsibility of the GUI.

Position& Position::set(const Variant* v, const string& fenStr, bool isChess960, StateInfo* si, Thread* th, bool sfen) {
/*
   A FEN string defines a particular position using only the ASCII character set.

   A FEN string contains six fields separated by a space. The fields are:

   1) Piece placement (from white's perspective). Each rank is described, starting
      with rank 8 and ending with rank 1. Within each rank, the contents of each
      square are described from file A through file H. Following the Standard
      Algebraic Notation (SAN), each piece is identified by a single letter taken
      from the standard English names. White pieces are designated using upper-case
      letters ("PNBRQK") whilst Black uses lowercase ("pnbrqk"). Blank squares are
      noted using digits 1 through 8 (the number of blank squares), and "/"
      separates ranks.

   2) Active color. "w" means white moves next, "b" means black.

   3) Castling availability. If neither side can castle, this is "-". Otherwise,
      this has one or more letters: "K" (White can castle kingside), "Q" (White
      can castle queenside), "k" (Black can castle kingside), and/or "q" (Black
      can castle queenside).

   4) En passant target square (in algebraic notation). If there's no en passant
      target square, this is "-". If a pawn has just made a 2-square move, this
      is the position "behind" the pawn. This is recorded only if there is a pawn
      in position to make an en passant capture, and if there really is a pawn
      that might have advanced two squares.

   5) Halfmove clock. This is the number of halfmoves since the last pawn advance
      or capture. This is used to determine if a draw can be claimed under the
      fifty-move rule.

   6) Fullmove number. The number of the full move. It starts at 1, and is
      incremented after Black's move.
*/

  unsigned char col, row, token;
  size_t idx;
  std::istringstream ss(fenStr);

  std::memset(this, 0, sizeof(Position));
  std::memset(si, 0, sizeof(StateInfo));
  std::fill_n(&pieceList[0][0], sizeof(pieceList) / sizeof(Square), SQ_NONE);
  var = v;
  st = si;

  ss >> std::noskipws;

  Square sq = SQ_A1 + max_rank() * NORTH;

  // 1. Piece placement
  while ((ss >> token) && !isspace(token))
  {
      if (isdigit(token))
      {
#ifdef LARGEBOARDS
          if (isdigit(ss.peek()))
          {
              sq += 10 * (token - '0') * EAST;
              ss >> token;
              sq += (token - '0') * EAST;
          }
          else
#endif
          sq += (token - '0') * EAST; // Advance the given number of files
      }

      else if (token == '/')
      {
          sq += 2 * SOUTH + (FILE_MAX - max_file()) * EAST;
          if (!is_ok(sq))
              break;
      }

      else if ((idx = piece_to_char().find(token)) != string::npos)
      {
          put_piece(Piece(idx), sq);
          ++sq;
      }
      // Promoted shogi pieces
      else if (token == '+')
      {
          ss >> token;
          idx = piece_to_char().find(token);
          unpromotedBoard[sq] = Piece(idx);
          promotedPieces |= SquareBB[sq];
          put_piece(make_piece(color_of(Piece(idx)), promoted_piece_type(type_of(Piece(idx)))), sq);
          ++sq;
      }
      // Set flag for promoted pieces
      else if (captures_to_hand() && !drop_loop() && token == '~')
          promotedPieces |= SquareBB[sq - 1];
      // Stop before pieces in hand
      else if (token == '[')
          break;
  }
  // Pieces in hand
  if (!isspace(token))
      while ((ss >> token) && !isspace(token))
      {
          if (token == ']')
              continue;
          else if ((idx = piece_to_char().find(token)) != string::npos)
              add_to_hand(color_of(Piece(idx)), type_of(Piece(idx)));
      }

  // 2. Active color
  ss >> token;
  sideToMove = (token == 'w' ? WHITE : BLACK);
  // Invert side to move for SFEN
  if (sfen)
      sideToMove = ~sideToMove;
  ss >> token;

  // 3-4. Skip parsing castling and en passant flags if not present
  st->epSquare = SQ_NONE;
  if (!isdigit(ss.peek()) && !sfen)
  {
      // 3. Castling availability. Compatible with 3 standards: Normal FEN standard,
      // Shredder-FEN that uses the letters of the columns on which the rooks began
      // the game instead of KQkq and also X-FEN standard that, in case of Chess960,
      // if an inner rook is associated with the castling right, the castling tag is
      // replaced by the file letter of the involved rook, as for the Shredder-FEN.
      while ((ss >> token) && !isspace(token))
      {
          Square rsq;
          Color c = islower(token) ? BLACK : WHITE;
          Piece rook = make_piece(c, ROOK);

          token = char(toupper(token));

          if (token == 'K')
              for (rsq = make_square(FILE_MAX, relative_rank(c, RANK_1, max_rank())); piece_on(rsq) != rook; --rsq) {}

          else if (token == 'Q')
              for (rsq = make_square(FILE_A, relative_rank(c, RANK_1, max_rank())); piece_on(rsq) != rook; ++rsq) {}

          else if (token >= 'A' && token <= 'A' + max_file())
              rsq = make_square(File(token - 'A'), relative_rank(c, RANK_1, max_rank()));

          else
              continue;

          set_castling_right(c, rsq);
      }

      // counting limit
      if (counting_rule() && isdigit(ss.peek()))
          ss >> st->countingLimit;

      // 4. En passant square. Ignore if no pawn capture is possible
      else if (   ((ss >> col) && (col >= 'a' && col <= 'a' + max_file()))
               && ((ss >> row) && (row >= '1' && row <= '1' + max_rank())))
      {
          st->epSquare = make_square(File(col - 'a'), Rank(row - '1'));

          if (   !(attackers_to(st->epSquare) & pieces(sideToMove, PAWN))
              || !(pieces(~sideToMove, PAWN) & (st->epSquare + pawn_push(~sideToMove))))
              st->epSquare = SQ_NONE;
      }
  }

  // Check counter for nCheck
  ss >> std::skipws >> token >> std::noskipws;

  if (max_check_count() && ss.peek() == '+')
  {
      st->checksGiven[WHITE] = CheckCount(std::max(max_check_count() - std::max(token - '0', 0), 0));
      ss >> token >> token;
      st->checksGiven[BLACK] = CheckCount(std::max(max_check_count() - std::max(token - '0', 0), 0));
  }
  else
      ss.putback(token);

  // 5-6. Halfmove clock and fullmove number
  if (sfen)
  {
      // Pieces in hand for SFEN
      while ((ss >> token) && !isspace(token))
      {
          if (token == '-')
              continue;
          else if ((idx = piece_to_char().find(token)) != string::npos)
              add_to_hand(color_of(Piece(idx)), type_of(Piece(idx)));
      }
      // Move count is in ply for SFEN
      ss >> std::skipws >> gamePly;
      gamePly = std::max(gamePly - 1, 0);
  }
  else
  {
      ss >> std::skipws >> st->rule50 >> gamePly;

      // Convert from fullmove starting from 1 to gamePly starting from 0,
      // handle also common incorrect FEN with fullmove = 0.
      gamePly = std::max(2 * (gamePly - 1), 0) + (sideToMove == BLACK);
  }

  // counting rules
  if (st->countingLimit && st->rule50)
  {
      st->countingPly = st->rule50;
      st->rule50 = 0;
  }

  chess960 = isChess960;
  thisThread = th;
  set_state(st);

  assert(pos_is_ok());

  return *this;
}


/// Position::set_castling_right() is a helper function used to set castling
/// rights given the corresponding color and the rook starting square.

void Position::set_castling_right(Color c, Square rfrom) {

  Square kfrom = count<KING>(c) ? square<KING>(c) : make_square(FILE_E, c == WHITE ? RANK_1 : RANK_8);
  CastlingSide cs = kfrom < rfrom ? KING_SIDE : QUEEN_SIDE;
  CastlingRight cr = (c | cs);

  st->castlingRights |= cr;
  castlingRightsMask[kfrom] |= cr;
  castlingRightsMask[rfrom] |= cr;
  castlingRookSquare[cr] = rfrom;

  Square kto = relative_square(c, cs == KING_SIDE ? SQ_G1 : SQ_C1);
  Square rto = relative_square(c, cs == KING_SIDE ? SQ_F1 : SQ_D1);

  for (Square s = std::min(rfrom, rto); s <= std::max(rfrom, rto); ++s)
      if (s != kfrom && s != rfrom)
          castlingPath[cr] |= s;

  for (Square s = std::min(kfrom, kto); s <= std::max(kfrom, kto); ++s)
      if (s != kfrom && s != rfrom)
          castlingPath[cr] |= s;
}


/// Position::set_check_info() sets king attacks to detect if a move gives check

void Position::set_check_info(StateInfo* si) const {

  si->blockersForKing[WHITE] = slider_blockers(pieces(BLACK), count<KING>(WHITE) ? square<KING>(WHITE) : SQ_NONE, si->pinners[BLACK], BLACK);
  si->blockersForKing[BLACK] = slider_blockers(pieces(WHITE), count<KING>(BLACK) ? square<KING>(BLACK) : SQ_NONE, si->pinners[WHITE], WHITE);

  Square ksq = count<KING>(~sideToMove) ? square<KING>(~sideToMove) : SQ_NONE;

  // For unused piece types, the check squares are left uninitialized
  for (PieceType pt : piece_types())
      si->checkSquares[pt] = ksq != SQ_NONE ? attacks_from(~sideToMove, pt, ksq) : 0;
  si->checkSquares[KING]   = 0;
  si->shak = si->checkersBB & (byTypeBB[KNIGHT] | byTypeBB[ROOK] | byTypeBB[BERS]);
}


/// Position::set_state() computes the hash keys of the position, and other
/// data that once computed is updated incrementally as moves are made.
/// The function is only used when a new position is set up, and to verify
/// the correctness of the StateInfo data when running in debug mode.

void Position::set_state(StateInfo* si) const {

  si->key = si->materialKey = 0;
  si->pawnKey = Zobrist::noPawns;
  si->nonPawnMaterial[WHITE] = si->nonPawnMaterial[BLACK] = VALUE_ZERO;
<<<<<<< HEAD
  si->psq = SCORE_ZERO;
  si->checkersBB = count<KING>(sideToMove) ? attackers_to(square<KING>(sideToMove), ~sideToMove) : 0;
=======
  si->checkersBB = attackers_to(square<KING>(sideToMove)) & pieces(~sideToMove);
>>>>>>> a7815351

  set_check_info(si);

  for (Bitboard b = pieces(); b; )
  {
      Square s = pop_lsb(&b);
      Piece pc = piece_on(s);
      si->key ^= Zobrist::psq[pc][s];
  }
  // pieces in hand
  if (piece_drops())
  {
      for (Color c = WHITE; c <= BLACK; ++c)
          for (PieceType pt = PAWN; pt <= KING; ++pt)
              si->psq += PSQT::psq[make_piece(c, pt)][SQ_NONE] * pieceCountInHand[c][pt];
  }

  if (si->epSquare != SQ_NONE)
      si->key ^= Zobrist::enpassant[file_of(si->epSquare)];

  if (sideToMove == BLACK)
      si->key ^= Zobrist::side;

  si->key ^= Zobrist::castling[si->castlingRights];

  for (Bitboard b = pieces(PAWN); b; )
  {
      Square s = pop_lsb(&b);
      si->pawnKey ^= Zobrist::psq[piece_on(s)][s];
  }

  for (Color c = WHITE; c <= BLACK; ++c)
      for (PieceType pt = PAWN; pt <= KING; ++pt)
      {
          Piece pc = make_piece(c, pt);
          if (pt != PAWN && pt != KING)
              si->nonPawnMaterial[c] += pieceCount[pc] * PieceValue[MG][pc];

          for (int cnt = 0; cnt < pieceCount[pc]; ++cnt)
              si->materialKey ^= Zobrist::psq[pc][cnt];

          if (piece_drops())
              si->key ^= Zobrist::inHand[pc][pieceCountInHand[c][pt]];
      }

  if (max_check_count())
      for (Color c = WHITE; c <= BLACK; ++c)
          si->key ^= Zobrist::checks[c][si->checksGiven[c]];
}


/// Position::set() is an overload to initialize the position object with
/// the given endgame code string like "KBPKN". It is mainly a helper to
/// get the material key out of an endgame code.

Position& Position::set(const string& code, Color c, StateInfo* si) {

  assert(code.length() > 0 && code.length() < 8);
  assert(code[0] == 'K');

  string sides[] = { code.substr(code.find('K', 1)),      // Weak
                     code.substr(0, code.find('K', 1)) }; // Strong

  std::transform(sides[c].begin(), sides[c].end(), sides[c].begin(), tolower);

  string n = std::to_string(FILE_NB);
  string fenStr =  n + "/" + sides[0] + char(FILE_NB - sides[0].length() + '0') + "/" + n + "/" + n + "/" + n + "/"
                 + n + "/" + sides[1] + char(FILE_NB - sides[1].length() + '0') + "/" + n + " w - - 0 10";

  return set(variants.find("fairy")->second, fenStr, false, si, nullptr);
}


/// Position::fen() returns a FEN representation of the position. In case of
/// Chess960 the Shredder-FEN notation is used. This is mainly a debugging function.

const string Position::fen() const {

  int emptyCnt;
  std::ostringstream ss;

  for (Rank r = max_rank(); r >= RANK_1; --r)
  {
      for (File f = FILE_A; f <= max_file(); ++f)
      {
          for (emptyCnt = 0; f <= max_file() && empty(make_square(f, r)); ++f)
              ++emptyCnt;

          if (emptyCnt)
              ss << emptyCnt;

          if (f <= max_file())
          {
              if (unpromoted_piece_on(make_square(f, r)))
                  // Promoted shogi pieces, e.g., +r for dragon
                  ss << "+" << piece_to_char()[unpromoted_piece_on(make_square(f, r))];
              else
              {
                  ss << piece_to_char()[piece_on(make_square(f, r))];

                  // Set promoted pieces
                  if (captures_to_hand() && is_promoted(make_square(f, r)))
                      ss << "~";
              }
          }
      }

      if (r > RANK_1)
          ss << '/';
  }

  // pieces in hand
  if (piece_drops())
  {
      ss << '[';
      for (Color c = WHITE; c <= BLACK; ++c)
          for (PieceType pt = KING; pt >= PAWN; --pt)
              ss << std::string(pieceCountInHand[c][pt], piece_to_char()[make_piece(c, pt)]);
      ss << ']';
  }

  ss << (sideToMove == WHITE ? " w " : " b ");

  if (can_castle(WHITE_OO))
      ss << (chess960 ? char('A' + file_of(castling_rook_square(WHITE |  KING_SIDE))) : 'K');

  if (can_castle(WHITE_OOO))
      ss << (chess960 ? char('A' + file_of(castling_rook_square(WHITE | QUEEN_SIDE))) : 'Q');

  if (can_castle(BLACK_OO))
      ss << (chess960 ? char('a' + file_of(castling_rook_square(BLACK |  KING_SIDE))) : 'k');

  if (can_castle(BLACK_OOO))
      ss << (chess960 ? char('a' + file_of(castling_rook_square(BLACK | QUEEN_SIDE))) : 'q');

  if (!can_castle(WHITE) && !can_castle(BLACK))
      ss << '-';

  // check count
  if (max_check_count())
      ss << " " << (max_check_count() - st->checksGiven[WHITE]) << "+" << (max_check_count() - st->checksGiven[BLACK]);

  // Counting limit and counting ply, or ep-square and 50-move rule counter
  if (st->countingLimit)
      ss << " " << st->countingLimit << " " << st->countingPly;
  else
      ss << (ep_square() == SQ_NONE ? " - " : " " + UCI::square(*this, ep_square()) + " ")
         << st->rule50;

  ss << " " << 1 + (gamePly - (sideToMove == BLACK)) / 2;

  return ss.str();
}


/// Position::slider_blockers() returns a bitboard of all the pieces (both colors)
/// that are blocking attacks on the square 's' from 'sliders'. A piece blocks a
/// slider if removing that piece from the board would result in a position where
/// square 's' is attacked. For example, a king-attack blocking piece can be either
/// a pinned or a discovered check piece, according if its color is the opposite
/// or the same of the color of the slider.

Bitboard Position::slider_blockers(Bitboard sliders, Square s, Bitboard& pinners, Color c) const {

  Bitboard blockers = 0;
  pinners = 0;

  if (s == SQ_NONE || !sliders)
      return blockers;

  // Snipers are sliders that attack 's' when a piece is removed
  Bitboard snipers = 0;

  for (PieceType pt : piece_types())
  {
      Bitboard b = sliders & (PseudoAttacks[~c][pt][s] ^ LeaperAttacks[~c][pt][s]) & pieces(c, pt);
      if (b)
          snipers |= b & ~attacks_from(~c, pt, s);
  }

  while (snipers)
  {
    Square sniperSq = pop_lsb(&snipers);
    Bitboard b = between_bb(s, sniperSq) & pieces();

    if (b && !more_than_one(b))
    {
        blockers |= b;
        if (b & pieces(color_of(piece_on(s))))
            pinners |= sniperSq;
    }
  }
  return blockers;
}


/// Position::attackers_to() computes a bitboard of all pieces which attack a
/// given square. Slider attacks use the occupied bitboard to indicate occupancy.

Bitboard Position::attackers_to(Square s, Bitboard occupied, Color c) const {

  Bitboard b = 0;
  for (PieceType pt : piece_types())
      b |= attacks_bb(~c, pt, s, occupied) & pieces(c, pt);
  return b;
}


Bitboard Position::attackers_to(Square s, Bitboard occupied) const {
  return attackers_to(s, occupied, WHITE) | attackers_to(s, occupied, BLACK);
}


/// Position::legal() tests whether a pseudo-legal move is legal

bool Position::legal(Move m) const {

  assert(is_ok(m));
  assert(type_of(m) != DROP || piece_drops());

  Color us = sideToMove;
  Square from = from_sq(m);
  Square to = to_sq(m);
  Square ksq = count<KING>(us) ? square<KING>(us) : SQ_NONE;

  assert(color_of(moved_piece(m)) == us);
  assert(!count<KING>(us) || piece_on(square<KING>(us)) == make_piece(us, KING));

  // Illegal moves to squares outside of board
  if (!(board_bb() & to))
      return false;

  // Illegal checks
  if ((!checking_permitted() || (sittuyin_promotion() && type_of(m) == PROMOTION)) && gives_check(m))
      return false;

  // Illegal quiet moves
  if (must_capture() && !capture(m))
  {
      if (checkers())
      {
          for (const auto& mevasion : MoveList<EVASIONS>(*this))
              if (capture(mevasion) && legal(mevasion))
                  return false;
      }
      else
      {
          for (const auto& mcap : MoveList<CAPTURES>(*this))
              if (capture(mcap) && legal(mcap))
                  return false;
      }
  }

  // Illegal non-drop moves
  if (must_drop() && type_of(m) != DROP && count_in_hand(us, ALL_PIECES))
  {
      if (checkers())
      {
          for (const auto& mevasion : MoveList<EVASIONS>(*this))
              if (type_of(mevasion) == DROP && legal(mevasion))
                  return false;
      }
      else
      {
          for (const auto& mquiet : MoveList<QUIETS>(*this))
              if (type_of(mquiet) == DROP && legal(mquiet))
                  return false;
      }
  }

  // Illegal drop move
  if (drop_opposite_colored_bishop() && type_of(m) == DROP)
  {
      if (type_of(moved_piece(m)) != BISHOP)
      {
          Bitboard remaining = drop_region(us) & ~pieces() & ~SquareBB[to];
          // Are enough squares available to drop bishops on opposite colors?
          if (  (!( DarkSquares & pieces(us, BISHOP)) && ( DarkSquares & remaining))
              + (!(~DarkSquares & pieces(us, BISHOP)) && (~DarkSquares & remaining)) < count_in_hand(us, BISHOP))
              return false;
      }
      else
          // Drop resulting in same-colored bishops
          if ((DarkSquares & to ? DarkSquares : ~DarkSquares) & pieces(us, BISHOP))
              return false;
  }

  // No legal moves from target square
  if (immobility_illegal() && (type_of(m) == DROP || type_of(m) == NORMAL) && !(moves_bb(us, type_of(moved_piece(m)), to, 0) & board_bb()))
      return false;

  // En passant captures are a tricky special case. Because they are rather
  // uncommon, we do it simply by testing whether the king is attacked after
  // the move is made.
  if (type_of(m) == ENPASSANT)
  {
      Square capsq = to - pawn_push(us);
      Bitboard occupied = (pieces() ^ from ^ capsq) | to;

      assert(to == ep_square());
      assert(moved_piece(m) == make_piece(us, PAWN));
      assert(piece_on(capsq) == make_piece(~us, PAWN));
      assert(piece_on(to) == NO_PIECE);

      return !count<KING>(us) || !(attackers_to(ksq, occupied, ~us) & occupied);
  }

  // If the moving piece is a king, check whether the destination
  // square is attacked by the opponent. Castling moves are checked
  // for legality during move generation.
  if (type_of(moved_piece(m)) == KING)
      return type_of(m) == CASTLING || !attackers_to(to, ~us);

  // A non-king move is legal if the king is not under attack after the move.
  return !count<KING>(us) || !(attackers_to(ksq, (type_of(m) != DROP ? pieces() ^ from : pieces()) | to, ~us) & ~SquareBB[to]);
}


/// Position::pseudo_legal() takes a random move and tests whether the move is
/// pseudo legal. It is used to validate moves from TT that can be corrupted
/// due to SMP concurrent access or hash position key aliasing.

bool Position::pseudo_legal(const Move m) const {

  Color us = sideToMove;
  Square from = from_sq(m);
  Square to = to_sq(m);
  Piece pc = moved_piece(m);

  // Use a fast check for piece drops
  if (type_of(m) == DROP)
      return   piece_drops()
            && count_in_hand(us, type_of(pc))
            && (drop_region(us, type_of(pc)) & ~pieces() & to)
            && (   type_of(pc) == in_hand_piece_type(m)
                || (drop_promoted() && promoted_piece_type(type_of(pc)) == in_hand_piece_type(m)));

  // Use a slower but simpler function for uncommon cases
  if (type_of(m) != NORMAL)
      return MoveList<LEGAL>(*this).contains(m);

  // Handle the case where a mandatory piece promotion/demotion is not taken
  if (    mandatory_piece_promotion()
      && (is_promoted(from) ? piece_demotion() : promoted_piece_type(type_of(pc)) != NO_PIECE_TYPE)
      && (promotion_zone_bb(us, promotion_rank(), max_rank()) & (SquareBB[from] | to)))
      return false;

  // Is not a promotion, so promotion piece must be empty
  if (promotion_type(m) != NO_PIECE_TYPE)
      return false;

  // If the 'from' square is not occupied by a piece belonging to the side to
  // move, the move is obviously not legal.
  if (pc == NO_PIECE || color_of(pc) != us)
      return false;

  // The destination square cannot be occupied by a friendly piece
  if (pieces(us) & to)
      return false;

  // Handle the special case of a pawn move
  if (type_of(pc) == PAWN)
  {
      // We have already handled promotion moves, so destination
      // cannot be on the 8th/1st rank.
      if (rank_of(to) == relative_rank(us, promotion_rank(), max_rank()))
          return false;

      if (   !(attacks_from<PAWN>(us, from) & pieces(~us) & to) // Not a capture
          && !((from + pawn_push(us) == to) && empty(to))       // Not a single push
          && !(   (from + 2 * pawn_push(us) == to)              // Not a double push
               && (rank_of(from) == relative_rank(us, RANK_2))
               && empty(to)
               && empty(to - pawn_push(us))
               && double_step_enabled()))
          return false;
  }
  else if (!((capture(m) ? attacks_from(us, type_of(pc), from) : moves_from(us, type_of(pc), from)) & to))
      return false;

  // Evasions generator already takes care to avoid some kind of illegal moves
  // and legal() relies on this. We therefore have to take care that the same
  // kind of moves are filtered out here.
  if (checkers())
  {
      if (type_of(pc) != KING)
      {
          // Double check? In this case a king move is required
          if (more_than_one(checkers()))
              return false;

          // Our move must be a blocking evasion or a capture of the checking piece
          Square checksq = lsb(checkers());
          if (  !((between_bb(checksq, square<KING>(us)) | checkers()) & to)
              || (LeaperAttacks[~us][type_of(piece_on(checksq))][checksq] & square<KING>(us)))
              return false;
      }
      // In case of king moves under check we have to remove king so as to catch
      // invalid moves like b1a1 when opposite queen is on c1.
      else if (attackers_to(to, pieces() ^ from, ~us))
          return false;
  }

  return true;
}


/// Position::gives_check() tests whether a pseudo-legal move gives a check

bool Position::gives_check(Move m) const {

  assert(is_ok(m));
  assert(color_of(moved_piece(m)) == sideToMove);

  Square from = from_sq(m);
  Square to = to_sq(m);

  // No check possible without king
  if (!count<KING>(~sideToMove))
      return false;

  // Is there a direct check?
  if (type_of(m) != PROMOTION && type_of(m) != PIECE_PROMOTION && type_of(m) != PIECE_DEMOTION && (st->checkSquares[type_of(moved_piece(m))] & to))
      return true;

  // Is there a discovered check?
  if (   type_of(m) != DROP
      && (st->blockersForKing[~sideToMove] & from)
      && attackers_to(square<KING>(~sideToMove), (pieces() ^ from) | to, sideToMove))
      return true;

  switch (type_of(m))
  {
  case NORMAL:
  case DROP:
      return false;

  case PROMOTION:
      return attacks_bb(sideToMove, promotion_type(m), to, pieces() ^ from) & square<KING>(~sideToMove);

  case PIECE_PROMOTION:
      return attacks_bb(sideToMove, promoted_piece_type(type_of(moved_piece(m))), to, pieces() ^ from) & square<KING>(~sideToMove);

  case PIECE_DEMOTION:
      return attacks_bb(sideToMove, type_of(unpromoted_piece_on(from)), to, pieces() ^ from) & square<KING>(~sideToMove);

  // En passant capture with check? We have already handled the case
  // of direct checks and ordinary discovered check, so the only case we
  // need to handle is the unusual case of a discovered check through
  // the captured pawn.
  case ENPASSANT:
  {
      Square capsq = make_square(file_of(to), rank_of(from));
      Bitboard b = (pieces() ^ from ^ capsq) | to;

      return attackers_to(square<KING>(~sideToMove), b) & pieces(sideToMove) & b;
  }
  case CASTLING:
  {
      Square kfrom = from;
      Square rfrom = to; // Castling is encoded as 'King captures the rook'
      Square kto = relative_square(sideToMove, rfrom > kfrom ? SQ_G1 : SQ_C1);
      Square rto = relative_square(sideToMove, rfrom > kfrom ? SQ_F1 : SQ_D1);

      return   (PseudoAttacks[sideToMove][ROOK][rto] & square<KING>(~sideToMove))
            && (attacks_bb<ROOK>(rto, (pieces() ^ kfrom ^ rfrom) | rto | kto) & square<KING>(~sideToMove));
  }
  default:
      assert(false);
      return false;
  }
}


/// Position::do_move() makes a move, and saves all information necessary
/// to a StateInfo object. The move is assumed to be legal. Pseudo-legal
/// moves should be filtered out before this function is called.

void Position::do_move(Move m, StateInfo& newSt, bool givesCheck) {

  assert(is_ok(m));
  assert(&newSt != st);

  thisThread->nodes.fetch_add(1, std::memory_order_relaxed);
  Key k = st->key ^ Zobrist::side;

  // Copy some fields of the old state to our new StateInfo object except the
  // ones which are going to be recalculated from scratch anyway and then switch
  // our state pointer to point to the new (ready to be updated) state.
  std::memcpy(&newSt, st, offsetof(StateInfo, key));
  newSt.previous = st;
  st = &newSt;

  // Increment ply counters. In particular, rule50 will be reset to zero later on
  // in case of a capture or a pawn move.
  ++gamePly;
  ++st->rule50;
  ++st->pliesFromNull;
  if (st->countingLimit)
      ++st->countingPly;

  Color us = sideToMove;
  Color them = ~us;
  Square from = from_sq(m);
  Square to = to_sq(m);
  Piece pc = moved_piece(m);
  Piece captured = type_of(m) == ENPASSANT ? make_piece(them, PAWN) : piece_on(to);
  if (to == from)
  {
      assert(type_of(m) == PROMOTION && sittuyin_promotion());
      captured = NO_PIECE;
  }
  Piece unpromotedCaptured = unpromoted_piece_on(to);

  assert(color_of(pc) == us);
  assert(captured == NO_PIECE || color_of(captured) == (type_of(m) != CASTLING ? them : us));
  assert(type_of(captured) != KING);

  if (max_check_count() && givesCheck)
      k ^= Zobrist::checks[us][st->checksGiven[us]] ^ Zobrist::checks[us][++(st->checksGiven[us])];

  if (type_of(m) == CASTLING)
  {
      assert(type_of(pc) != NO_PIECE_TYPE);
      assert(captured == make_piece(us, ROOK));

      Square rfrom, rto;
      do_castling<true>(us, from, to, rfrom, rto);

      k ^= Zobrist::psq[captured][rfrom] ^ Zobrist::psq[captured][rto];
      captured = NO_PIECE;
  }

  if (captured)
  {
      Square capsq = to;

      // If the captured piece is a pawn, update pawn hash key, otherwise
      // update non-pawn material.
      if (type_of(captured) == PAWN)
      {
          if (type_of(m) == ENPASSANT)
          {
              capsq -= pawn_push(us);

              assert(pc == make_piece(us, PAWN));
              assert(to == st->epSquare);
              assert(relative_rank(~us, to, max_rank()) == RANK_3);
              assert(piece_on(to) == NO_PIECE);
              assert(piece_on(capsq) == make_piece(them, PAWN));

              board[capsq] = NO_PIECE; // Not done by remove_piece()
          }

          st->pawnKey ^= Zobrist::psq[captured][capsq];
      }
      else
          st->nonPawnMaterial[them] -= PieceValue[MG][captured];

      // Update board and piece lists
      remove_piece(captured, capsq);
      if (captures_to_hand())
      {
          st->capturedpromoted = is_promoted(to);
          Piece pieceToHand =  !is_promoted(to)   ? ~captured
                             : unpromotedCaptured ? ~unpromotedCaptured
                                                  : make_piece(~color_of(captured), PAWN);
          add_to_hand(color_of(pieceToHand), type_of(pieceToHand));
          st->psq += PSQT::psq[pieceToHand][SQ_NONE];
          k ^=  Zobrist::inHand[pieceToHand][pieceCountInHand[color_of(pieceToHand)][type_of(pieceToHand)] - 1]
              ^ Zobrist::inHand[pieceToHand][pieceCountInHand[color_of(pieceToHand)][type_of(pieceToHand)]];
          promotedPieces -= to;
      }
      unpromotedBoard[to] = NO_PIECE;

      // Update material hash key and prefetch access to materialTable
      k ^= Zobrist::psq[captured][capsq];
      st->materialKey ^= Zobrist::psq[captured][pieceCount[captured]];
      prefetch(thisThread->materialTable[st->materialKey]);

      // Reset rule 50 counter
      st->rule50 = 0;
  }

  // Update hash key
  if (type_of(m) == DROP)
  {
      Piece pc_hand = make_piece(us, in_hand_piece_type(m));
      k ^=  Zobrist::psq[pc][to]
          ^ Zobrist::inHand[pc_hand][pieceCountInHand[color_of(pc_hand)][type_of(pc_hand)] - 1]
          ^ Zobrist::inHand[pc_hand][pieceCountInHand[color_of(pc_hand)][type_of(pc_hand)]];
  }
  else
      k ^= Zobrist::psq[pc][from] ^ Zobrist::psq[pc][to];

  // Reset en passant square
  if (st->epSquare != SQ_NONE)
  {
      k ^= Zobrist::enpassant[file_of(st->epSquare)];
      st->epSquare = SQ_NONE;
  }

  // Update castling rights if needed
  if (type_of(m) != DROP && st->castlingRights && (castlingRightsMask[from] | castlingRightsMask[to]))
  {
      int cr = castlingRightsMask[from] | castlingRightsMask[to];
      k ^= Zobrist::castling[st->castlingRights & cr];
      st->castlingRights &= ~cr;
  }

  // Move the piece. The tricky Chess960 castling is handled earlier
  if (type_of(m) == DROP)
  {
      drop_piece(make_piece(us, in_hand_piece_type(m)), pc, to);
      st->materialKey ^= Zobrist::psq[pc][pieceCount[pc]-1];
      if (type_of(pc) != PAWN)
          st->nonPawnMaterial[us] += PieceValue[MG][pc];
      // Set castling rights for dropped king or rook
      if (castling_dropped_piece() && relative_rank(us, to, max_rank()) == RANK_1)
      {
          if (type_of(pc) == KING && file_of(to) == FILE_E)
          {
              Bitboard castling_rooks =  pieces(us, ROOK)
                                       & rank_bb(relative_rank(us, RANK_1, max_rank()))
                                       & (file_bb(FILE_A) | file_bb(max_file()));
              while (castling_rooks)
                  set_castling_right(us, pop_lsb(&castling_rooks));
          }
          else if (type_of(pc) == ROOK)
          {
              if (   (file_of(to) == FILE_A || file_of(to) == max_file())
                  && piece_on(make_square(FILE_E, relative_rank(us, RANK_1, max_rank()))) == make_piece(us, KING))
                  set_castling_right(us, to);
          }
      }
  }
  else if (type_of(m) != CASTLING)
      move_piece(pc, from, to);

  // If the moving piece is a pawn do some special extra work
  if (type_of(pc) == PAWN)
  {
      // Set en-passant square if the moved pawn can be captured
      if (   std::abs(int(to) - int(from)) == 2 * NORTH
          && relative_rank(us, rank_of(from), max_rank()) == RANK_2
          && (attacks_from<PAWN>(us, to - pawn_push(us)) & pieces(them, PAWN)))
      {
          st->epSquare = to - pawn_push(us);
          k ^= Zobrist::enpassant[file_of(st->epSquare)];
      }

      else if (type_of(m) == PROMOTION)
      {
          Piece promotion = make_piece(us, promotion_type(m));

          assert(relative_rank(us, to, max_rank()) == promotion_rank() || sittuyin_promotion());
          assert(type_of(promotion) >= KNIGHT && type_of(promotion) < KING);

          remove_piece(pc, to);
          put_piece(promotion, to);
          if (captures_to_hand() && !drop_loop())
              promotedPieces = promotedPieces | to;

          // Update hash keys
          k ^= Zobrist::psq[pc][to] ^ Zobrist::psq[promotion][to];
          st->pawnKey ^= Zobrist::psq[pc][to];
          st->materialKey ^=  Zobrist::psq[promotion][pieceCount[promotion]-1]
                            ^ Zobrist::psq[pc][pieceCount[pc]];

          // Update material
          st->nonPawnMaterial[us] += PieceValue[MG][promotion];
      }

      // Update pawn hash key and prefetch access to pawnsTable
      if (type_of(m) == DROP)
          st->pawnKey ^= Zobrist::psq[pc][to];
      else
          st->pawnKey ^= Zobrist::psq[pc][from] ^ Zobrist::psq[pc][to];
      prefetch2(thisThread->pawnsTable[st->pawnKey]);

      // Reset rule 50 draw counter
      st->rule50 = 0;
  }
  else if (type_of(m) == PIECE_PROMOTION)
  {
      Piece promotion = make_piece(us, promoted_piece_type(type_of(pc)));

      remove_piece(pc, to);
      put_piece(promotion, to);
      promotedPieces |= to;
      unpromotedBoard[to] = pc;

      // Update hash keys
      k ^= Zobrist::psq[pc][to] ^ Zobrist::psq[promotion][to];
      st->materialKey ^=  Zobrist::psq[promotion][pieceCount[promotion]-1]
                        ^ Zobrist::psq[pc][pieceCount[pc]];

      // Update incremental score
      st->psq += PSQT::psq[promotion][to] - PSQT::psq[pc][to];

      // Update material
      st->nonPawnMaterial[us] += PieceValue[MG][promotion] - PieceValue[MG][pc];
  }
  else if (type_of(m) == PIECE_DEMOTION)
  {
      Piece demotion = unpromoted_piece_on(from);

      remove_piece(pc, to);
      put_piece(demotion, to);
      promotedPieces ^= from;
      unpromotedBoard[from] = NO_PIECE;

      // Update hash keys
      k ^= Zobrist::psq[pc][to] ^ Zobrist::psq[demotion][to];
      st->materialKey ^=  Zobrist::psq[demotion][pieceCount[demotion]-1]
                        ^ Zobrist::psq[pc][pieceCount[pc]];

      // Update incremental score
      st->psq += PSQT::psq[demotion][to] - PSQT::psq[pc][to];

      // Update material
      st->nonPawnMaterial[us] += PieceValue[MG][demotion] - PieceValue[MG][pc];
  }

  // Set capture piece
  st->capturedPiece = captured;
  st->unpromotedCapturedPiece = captured ? unpromotedCaptured : NO_PIECE;
  if (captures_to_hand() && !captured)
      st->capturedpromoted = false;

  // Update the key with the final value
  st->key = k;

  // Calculate checkers bitboard (if move gives check)
  st->checkersBB = givesCheck ? attackers_to(square<KING>(them), us) & pieces(us) : 0;

  // Update information about promoted pieces
  if (type_of(m) != DROP && is_promoted(from))
      promotedPieces = (promotedPieces - from) | to;
  else if (type_of(m) == DROP && in_hand_piece_type(m) != dropped_piece_type(m))
      promotedPieces = promotedPieces | to;

  if (type_of(m) != DROP && unpromoted_piece_on(from))
  {
      unpromotedBoard[to] = unpromotedBoard[from];
      unpromotedBoard[from] = NO_PIECE;
  }
  else if (type_of(m) == DROP && in_hand_piece_type(m) != dropped_piece_type(m))
      unpromotedBoard[to] = make_piece(us, in_hand_piece_type(m));

  sideToMove = ~sideToMove;

  if (   counting_rule()
      && (  ((!st->countingLimit || captured) && count<ALL_PIECES>(sideToMove) == 1)
          || (!st->countingLimit && !count<PAWN>())))
  {
      st->countingLimit = 2 * counting_limit();
      st->countingPly = st->countingLimit && count<ALL_PIECES>(sideToMove) == 1 ? 2 * count<ALL_PIECES>() : 0;
  }

  // Update king attacks used for fast check detection
  set_check_info(st);

  assert(pos_is_ok());
}


/// Position::undo_move() unmakes a move. When it returns, the position should
/// be restored to exactly the same state as before the move was made.

void Position::undo_move(Move m) {

  assert(is_ok(m));

  sideToMove = ~sideToMove;

  Color us = sideToMove;
  Square from = from_sq(m);
  Square to = to_sq(m);
  Piece pc = piece_on(to);

  assert(type_of(m) == DROP || empty(from) || type_of(m) == CASTLING || (type_of(m) == PROMOTION && sittuyin_promotion()));
  assert(type_of(st->capturedPiece) != KING);

  if (type_of(m) == PROMOTION)
  {
      assert(relative_rank(us, to, max_rank()) == promotion_rank() || sittuyin_promotion());
      assert(type_of(pc) == promotion_type(m));
      assert(type_of(pc) >= KNIGHT && type_of(pc) < KING);

      remove_piece(pc, to);
      pc = make_piece(us, PAWN);
      put_piece(pc, to);
      if (captures_to_hand() && !drop_loop())
          promotedPieces -= to;
  }
  else if (type_of(m) == PIECE_PROMOTION)
  {
      remove_piece(pc, to);
      pc = unpromoted_piece_on(to);
      put_piece(pc, to);
      unpromotedBoard[to] = NO_PIECE;
      promotedPieces -= to;
  }
  else if (type_of(m) == PIECE_DEMOTION)
  {
      remove_piece(pc, to);
      unpromotedBoard[from] = pc;
      pc = make_piece(us, promoted_piece_type(type_of(pc)));
      put_piece(pc, to);
      promotedPieces |= from;
  }

  if (type_of(m) == CASTLING)
  {
      Square rfrom, rto;
      do_castling<false>(us, from, to, rfrom, rto);
  }
  else
  {
      if (type_of(m) == DROP)
          undrop_piece(make_piece(us, in_hand_piece_type(m)), pc, to); // Remove the dropped piece
      else
          move_piece(pc, to, from); // Put the piece back at the source square
      if (captures_to_hand() && !drop_loop() && is_promoted(to))
      {
          promotedPieces = (promotedPieces - to);
          if (type_of(m) != DROP)
              promotedPieces |= from;
      }
      if (unpromoted_piece_on(to))
      {
          if (type_of(m) != DROP)
              unpromotedBoard[from] = unpromotedBoard[to];
          unpromotedBoard[to] = NO_PIECE;
      }

      if (st->capturedPiece)
      {
          Square capsq = to;

          if (type_of(m) == ENPASSANT)
          {
              capsq -= pawn_push(us);

              assert(type_of(pc) == PAWN);
              assert(to == st->previous->epSquare);
              assert(relative_rank(~us, to, max_rank()) == RANK_3);
              assert(piece_on(capsq) == NO_PIECE);
              assert(st->capturedPiece == make_piece(~us, PAWN));
          }

          put_piece(st->capturedPiece, capsq); // Restore the captured piece
          if (captures_to_hand())
          {
              remove_from_hand(~color_of(st->capturedPiece),
                               !drop_loop() && st->capturedpromoted ? (st->unpromotedCapturedPiece ? type_of(st->unpromotedCapturedPiece)
                                                                                                   : PAWN)
                                                                    : type_of(st->capturedPiece));
              if (!drop_loop() && st->capturedpromoted)
                  promotedPieces |= to;
          }
          if (st->unpromotedCapturedPiece)
              unpromotedBoard[to] = st->unpromotedCapturedPiece;
      }
  }

  // Finally point our state pointer back to the previous state
  st = st->previous;
  --gamePly;

  assert(pos_is_ok());
}


/// Position::do_castling() is a helper used to do/undo a castling move. This
/// is a bit tricky in Chess960 where from/to squares can overlap.
template<bool Do>
void Position::do_castling(Color us, Square from, Square& to, Square& rfrom, Square& rto) {

  bool kingSide = to > from;
  rfrom = to; // Castling is encoded as "king captures friendly rook"
  to = make_square(kingSide ? castling_kingside_file() : castling_queenside_file(),
                   us == WHITE ? RANK_1 : max_rank());
  rto = to + (kingSide ? WEST : EAST);

  // Remove both pieces first since squares could overlap in Chess960
  Piece castling_piece = piece_on(Do ? from : to);
  remove_piece(castling_piece, Do ? from : to);
  remove_piece(make_piece(us, ROOK), Do ? rfrom : rto);
  board[Do ? from : to] = board[Do ? rfrom : rto] = NO_PIECE; // Since remove_piece doesn't do it for us
  put_piece(castling_piece, Do ? to : from);
  put_piece(make_piece(us, ROOK), Do ? rto : rfrom);
}


/// Position::do(undo)_null_move() is used to do(undo) a "null move": It flips
/// the side to move without executing any move on the board.

void Position::do_null_move(StateInfo& newSt) {

  assert(!checkers());
  assert(&newSt != st);

  std::memcpy(&newSt, st, sizeof(StateInfo));
  newSt.previous = st;
  st = &newSt;

  if (st->epSquare != SQ_NONE)
  {
      st->key ^= Zobrist::enpassant[file_of(st->epSquare)];
      st->epSquare = SQ_NONE;
  }

  st->key ^= Zobrist::side;
  prefetch(TT.first_entry(st->key));

  ++st->rule50;
  st->pliesFromNull = 0;

  sideToMove = ~sideToMove;

  set_check_info(st);

  assert(pos_is_ok());
}

void Position::undo_null_move() {

  assert(!checkers());

  st = st->previous;
  sideToMove = ~sideToMove;
}


/// Position::key_after() computes the new hash key after the given move. Needed
/// for speculative prefetch. It doesn't recognize special moves like castling,
/// en-passant and promotions.

Key Position::key_after(Move m) const {

  Square from = from_sq(m);
  Square to = to_sq(m);
  Piece pc = moved_piece(m);
  Piece captured = piece_on(to);
  Key k = st->key ^ Zobrist::side;

  if (captured)
  {
      k ^= Zobrist::psq[captured][to];
      if (captures_to_hand())
      {
          Piece removeFromHand = !drop_loop() && is_promoted(to) ? make_piece(~color_of(captured), PAWN) : ~captured;
          k ^= Zobrist::inHand[removeFromHand][pieceCountInHand[color_of(removeFromHand)][type_of(removeFromHand)] + 1]
              ^ Zobrist::inHand[removeFromHand][pieceCountInHand[color_of(removeFromHand)][type_of(removeFromHand)]];
      }
  }
  if (type_of(m) == DROP)
  {
      Piece pc_hand = make_piece(sideToMove, in_hand_piece_type(m));
      return k ^ Zobrist::psq[pc][to] ^ Zobrist::inHand[pc_hand][pieceCountInHand[color_of(pc_hand)][type_of(pc_hand)]]
            ^ Zobrist::inHand[pc_hand][pieceCountInHand[color_of(pc_hand)][type_of(pc_hand)] - 1];
  }

  return k ^ Zobrist::psq[pc][to] ^ Zobrist::psq[pc][from];
}


/// Position::see_ge (Static Exchange Evaluation Greater or Equal) tests if the
/// SEE value of move is greater or equal to the given threshold. We'll use an
/// algorithm similar to alpha-beta pruning with a null window.

bool Position::see_ge(Move m, Value threshold) const {

  assert(is_ok(m));

  // Only deal with normal moves, assume others pass a simple see
  if (type_of(m) != NORMAL && type_of(m) != DROP && type_of(m) != PIECE_PROMOTION)
      return VALUE_ZERO >= threshold;

  Bitboard stmAttackers;
  Square from = from_sq(m), to = to_sq(m);
  PieceType nextVictim = type_of(m) == DROP ? dropped_piece_type(m) : type_of(piece_on(from));
  Color us = type_of(m) == DROP ? sideToMove : color_of(piece_on(from));
  Color stm = ~us; // First consider opponent's move
  Value balance;   // Values of the pieces taken by us minus opponent's ones


  // nCheck
  if (max_check_count() && color_of(moved_piece(m)) == sideToMove && gives_check(m))
      return true;

  // Extinction
  if (   extinction_value() != VALUE_NONE
      && piece_on(to)
      && (   (   extinction_piece_types().find(type_of(piece_on(to))) != extinction_piece_types().end()
              && pieceCount[piece_on(to)] == 1)
          || (   extinction_piece_types().find(ALL_PIECES) != extinction_piece_types().end()
              && count<ALL_PIECES>(~sideToMove) == 1)))
      return extinction_value() < VALUE_ZERO;

  // The opponent may be able to recapture so this is the best result
  // we can hope for.
  balance = PieceValue[MG][piece_on(to)] - threshold;

  if (balance < VALUE_ZERO)
      return false;

  // Now assume the worst possible result: that the opponent can
  // capture our piece for free.
  balance -= PieceValue[MG][nextVictim];

  // If it is enough (like in PxQ) then return immediately. Note that
  // in case nextVictim == KING we always return here, this is ok
  // if the given move is legal.
  if (balance >= VALUE_ZERO)
      return true;

  // Find all attackers to the destination square, with the moving piece
  // removed, but possibly an X-ray attacker added behind it.
  Bitboard occupied = type_of(m) == DROP ? pieces() ^ to : pieces() ^ from ^ to;
  Bitboard attackers = attackers_to(to, occupied) & occupied;

  while (true)
  {
      stmAttackers = attackers & pieces(stm);

      // Don't allow pinned pieces to attack (except the king) as long as
      // all pinners are on their original square.
      if (!(st->pinners[~stm] & ~occupied))
          stmAttackers &= ~st->blockersForKing[stm];

      // If stm has no more attackers then give up: stm loses
      if (!stmAttackers)
          break;

      // Locate and remove the next least valuable attacker, and add to
      // the bitboard 'attackers' the possibly X-ray attackers behind it.
      nextVictim = min_attacker<PAWN>(byTypeBB, to, stmAttackers, occupied, attackers);

      stm = ~stm; // Switch side to move

      // Negamax the balance with alpha = balance, beta = balance+1 and
      // add nextVictim's value.
      //
      //      (balance, balance+1) -> (-balance-1, -balance)
      //
      assert(balance < VALUE_ZERO);

      balance = -balance - 1 - PieceValue[MG][nextVictim];

      // If balance is still non-negative after giving away nextVictim then we
      // win. The only thing to be careful about it is that we should revert
      // stm if we captured with the king when the opponent still has attackers.
      if (balance >= VALUE_ZERO)
      {
          if (nextVictim == KING && (attackers & pieces(stm)))
              stm = ~stm;
          break;
      }
      assert(nextVictim != KING);
  }
  return us != stm; // We break the above loop when stm loses
}


/// Position::is_optinal_game_end() tests whether the position may end the game by
/// 50-move rule, by repetition, or a variant rule that allows a player to claim a game result.

bool Position::is_optional_game_end(Value& result, int ply) const {

  // n-move rule
  if (n_move_rule() && st->rule50 > (2 * n_move_rule() - 1) && (!checkers() || MoveList<LEGAL>(*this).size()))
  {
      result = VALUE_DRAW;
      return true;
  }

  // n-fold repetition
  if (n_fold_rule())
  {
      int end = captures_to_hand() ? st->pliesFromNull : std::min(st->rule50, st->pliesFromNull);

      if (end < 4)
          return false;

      StateInfo* stp = st->previous->previous;
      int cnt = 0;
      bool perpetual = true;

      for (int i = 4; i <= end; i += 2)
      {
          stp = stp->previous->previous;
          perpetual &= bool(stp->checkersBB);

          // Return a draw score if a position repeats once earlier but strictly
          // after the root, or repeats twice before or at the root.
          if (   stp->key == st->key
              && ++cnt + 1 == (ply > i ? 2 : n_fold_rule()))
          {
              result = convert_mate_value(  var->perpetualCheckIllegal && perpetual ? VALUE_MATE
                                          : var->nFoldValueAbsolute && sideToMove == BLACK ? -var->nFoldValue
                                          : var->nFoldValue, ply);
              return true;
          }
      }
  }

  // counting rules
  if (   counting_rule()
      && st->countingLimit
      && st->countingPly >= st->countingLimit
      && (!checkers() || MoveList<LEGAL>(*this).size()))
  {
      result = VALUE_DRAW;
      return true;
  }

  return false;
}

/// Position::is_immediate_game_end() tests whether the position ends the game
/// immediately by a variant rule, i.e., there are no more legal moves.
/// It does not not detect stalemates.

bool Position::is_immediate_game_end(Value& result, int ply) const {

  // bare king rule
  if (    bare_king_value() != VALUE_NONE
      && !bare_king_move()
      && !(count<ALL_PIECES>(sideToMove) - count<KING>(sideToMove)))
  {
      result = bare_king_value(ply);
      return true;
  }
  if (    bare_king_value() != VALUE_NONE
      &&  bare_king_move()
      && !(count<ALL_PIECES>(~sideToMove) - count<KING>(~sideToMove)))
  {
      result = -bare_king_value(ply);
      return true;
  }
  // extinction
  if (extinction_value() != VALUE_NONE)
  {
      for (PieceType pt : extinction_piece_types())
          if (!count(WHITE, pt) || !count(BLACK, pt))
          {
              result = !count(sideToMove, pt) ? extinction_value(ply) : -extinction_value(ply);
              return true;
          }
  }
  // capture the flag
  if (   capture_the_flag_piece()
      && !flag_move()
      && (capture_the_flag(~sideToMove) & pieces(~sideToMove, capture_the_flag_piece())))
  {
      result = mated_in(ply);
      return true;
  }
  if (   capture_the_flag_piece()
      && flag_move()
      && (capture_the_flag(sideToMove) & pieces(sideToMove, capture_the_flag_piece())))
  {
      result =  (capture_the_flag(~sideToMove) & pieces(~sideToMove, capture_the_flag_piece()))
              && sideToMove == WHITE ? VALUE_DRAW : mate_in(ply);
      return true;
  }
  // nCheck
  if (max_check_count() && st->checksGiven[~sideToMove] == max_check_count())
  {
      result = mated_in(ply);
      return true;
  }
  // Connect-n
  if (connect_n() > 0)
  {
      Bitboard b;
      for (Direction d : {NORTH, NORTH_EAST, EAST, SOUTH_EAST})
      {
          b = pieces(~sideToMove);
          for (int i = 1; i < connect_n() && b; i++)
              b &= shift(d, b);
          if (b)
          {
              result = mated_in(ply);
              return true;
          }
      }
  }

  return false;
}


// Position::has_repeated() tests whether there has been at least one repetition
// of positions since the last capture or pawn move.

bool Position::has_repeated() const {

    StateInfo* stc = st;
    while (true)
    {
        int i = 4, end = std::min(stc->rule50, stc->pliesFromNull);

        if (end < i)
            return false;

        StateInfo* stp = stc->previous->previous;

        do {
            stp = stp->previous->previous;

            if (stp->key == stc->key)
                return true;

            i += 2;
        } while (i <= end);

        stc = stc->previous;
    }
}


/// Position::has_game_cycle() tests if the position has a move which draws by repetition,
/// or an earlier position has a move that directly reaches the current position.

bool Position::has_game_cycle(int ply) const {

  int j;

  int end = std::min(st->rule50, st->pliesFromNull);

  if (end < 3 || var->nFoldValue != VALUE_DRAW)
    return false;

  Key originalKey = st->key;
  StateInfo* stp = st->previous;

  for (int i = 3; i <= end; i += 2)
  {
      stp = stp->previous->previous;

      Key moveKey = originalKey ^ stp->key;
      if (   (j = H1(moveKey), cuckoo[j] == moveKey)
          || (j = H2(moveKey), cuckoo[j] == moveKey))
      {
          Move move = cuckooMove[j];
          Square s1 = from_sq(move);
          Square s2 = to_sq(move);

          if (!(between_bb(s1, s2) & pieces()))
          {
              // In the cuckoo table, both moves Rc1c5 and Rc5c1 are stored in the same
              // location. We select the legal one by reversing the move variable if necessary.
              if (empty(s1))
                  move = make_move(s2, s1);

              if (ply > i)
                  return true;

              // For repetitions before or at the root, require one more
              StateInfo* next_stp = stp;
              for (int k = i + 2; k <= end; k += 2)
              {
                  next_stp = next_stp->previous->previous;
                  if (next_stp->key == stp->key)
                     return true;
              }
          }
      }
  }
  return false;
}


/// Position::counting_limit() returns the counting limit in full moves.

int Position::counting_limit() const {

  assert(counting_rule());

  // No counting yet
  if (count<PAWN>() && count<ALL_PIECES>(sideToMove) > 1)
      return 0;

  switch (counting_rule())
  {
  case MAKRUK_COUNTING:
      // Board's honor rule
      if (count<ALL_PIECES>(sideToMove) > 1)
          return 64;

      // Pieces' honor rule
      if (count<ROOK>(~sideToMove) > 1)
          return 8;
      if (count<ROOK>(~sideToMove) == 1)
          return 16;
      if (count<KHON>(~sideToMove) > 1)
          return 22;
      if (count<KNIGHT>(~sideToMove) > 1)
          return 32;
      if (count<KHON>(~sideToMove) == 1)
          return 44;

      return 64;

  case ASEAN_COUNTING:
      if (count<ALL_PIECES>(sideToMove) > 1)
          return 0;
      if (count<ROOK>(~sideToMove))
          return 16;
      if (count<KHON>(~sideToMove) && count<MET>(~sideToMove))
          return 44;
      if (count<KNIGHT>(~sideToMove) && count<MET>(~sideToMove))
          return 64;

      return 0;

  default:
      assert(false);
      return 0;
  }

}


/// Position::flip() flips position with the white and black sides reversed. This
/// is only useful for debugging e.g. for finding evaluation symmetry bugs.

void Position::flip() {

  string f, token;
  std::stringstream ss(fen());

  for (Rank r = RANK_MAX; r >= RANK_1; --r) // Piece placement
  {
      std::getline(ss, token, r > RANK_1 ? '/' : ' ');
      f.insert(0, token + (f.empty() ? " " : "/"));
  }

  ss >> token; // Active color
  f += (token == "w" ? "B " : "W "); // Will be lowercased later

  ss >> token; // Castling availability
  f += token + " ";

  std::transform(f.begin(), f.end(), f.begin(),
                 [](char c) { return char(islower(c) ? toupper(c) : tolower(c)); });

  ss >> token; // En passant square
  f += (token == "-" ? token : token.replace(1, 1, token[1] == '3' ? "6" : "3"));

  std::getline(ss, token); // Half and full moves
  f += token;

  set(variant(), f, is_chess960(), st, this_thread());

  assert(pos_is_ok());
}


/// Position::pos_is_ok() performs some consistency checks for the
/// position object and raises an asserts if something wrong is detected.
/// This is meant to be helpful when debugging.

bool Position::pos_is_ok() const {

  constexpr bool Fast = true; // Quick (default) or full check?

  if (   (sideToMove != WHITE && sideToMove != BLACK)
      || (count<KING>(WHITE) && piece_on(square<KING>(WHITE)) != make_piece(WHITE, KING))
      || (count<KING>(BLACK) && piece_on(square<KING>(BLACK)) != make_piece(BLACK, KING))
      || (   ep_square() != SQ_NONE
          && relative_rank(~sideToMove, ep_square()) != RANK_3))
      assert(0 && "pos_is_ok: Default");

  if (Fast)
      return true;

  if (   pieceCount[make_piece(~sideToMove, KING)]
      && (attackers_to(square<KING>(~sideToMove)) & pieces(sideToMove)))
      assert(0 && "pos_is_ok: Kings");

  if (   pieceCount[make_piece(WHITE, PAWN)] > 64
      || pieceCount[make_piece(BLACK, PAWN)] > 64)
      assert(0 && "pos_is_ok: Pawns");

  if (   (pieces(WHITE) & pieces(BLACK))
      || (pieces(WHITE) | pieces(BLACK)) != pieces()
      || popcount(pieces(WHITE)) > 64
      || popcount(pieces(BLACK)) > 64)
      assert(0 && "pos_is_ok: Bitboards");

  for (PieceType p1 = PAWN; p1 <= KING; ++p1)
      for (PieceType p2 = PAWN; p2 <= KING; ++p2)
          if (p1 != p2 && (pieces(p1) & pieces(p2)))
              assert(0 && "pos_is_ok: Bitboards");

  StateInfo si = *st;
  set_state(&si);
  if (std::memcmp(&si, st, sizeof(StateInfo)))
      assert(0 && "pos_is_ok: State");

  for (Color c = WHITE; c <= BLACK; ++c)
      for (PieceType pt = PAWN; pt <= KING; ++pt)
      {
          Piece pc = make_piece(c, pt);
          if (   pieceCount[pc] != popcount(pieces(c, pt))
              || pieceCount[pc] != std::count(board, board + SQUARE_NB, pc))
              assert(0 && "pos_is_ok: Pieces");

          for (int i = 0; i < pieceCount[pc]; ++i)
              if (board[pieceList[pc][i]] != pc || index[pieceList[pc][i]] != i)
                  assert(0 && "pos_is_ok: Index");
      }

  for (Color c = WHITE; c <= BLACK; ++c)
      for (CastlingSide s = KING_SIDE; s <= QUEEN_SIDE; s = CastlingSide(s + 1))
      {
          if (!can_castle(c | s))
              continue;

          if (   piece_on(castlingRookSquare[c | s]) != make_piece(c, ROOK)
              || castlingRightsMask[castlingRookSquare[c | s]] != (c | s)
              || (castlingRightsMask[square<KING>(c)] & (c | s)) != (c | s))
              assert(0 && "pos_is_ok: Castling");
      }

  return true;
}<|MERGE_RESOLUTION|>--- conflicted
+++ resolved
@@ -36,13 +36,6 @@
 
 using std::string;
 
-<<<<<<< HEAD
-namespace PSQT {
-  extern Score psq[PIECE_NB][SQUARE_NB + 1];
-}
-
-=======
->>>>>>> a7815351
 namespace Zobrist {
 
   Key psq[PIECE_NB][SQUARE_NB];
@@ -336,7 +329,7 @@
           if (token == ']')
               continue;
           else if ((idx = piece_to_char().find(token)) != string::npos)
-              add_to_hand(color_of(Piece(idx)), type_of(Piece(idx)));
+              add_to_hand(Piece(idx));
       }
 
   // 2. Active color
@@ -416,7 +409,7 @@
           if (token == '-')
               continue;
           else if ((idx = piece_to_char().find(token)) != string::npos)
-              add_to_hand(color_of(Piece(idx)), type_of(Piece(idx)));
+              add_to_hand(Piece(idx));
       }
       // Move count is in ply for SFEN
       ss >> std::skipws >> gamePly;
@@ -502,12 +495,7 @@
   si->key = si->materialKey = 0;
   si->pawnKey = Zobrist::noPawns;
   si->nonPawnMaterial[WHITE] = si->nonPawnMaterial[BLACK] = VALUE_ZERO;
-<<<<<<< HEAD
-  si->psq = SCORE_ZERO;
   si->checkersBB = count<KING>(sideToMove) ? attackers_to(square<KING>(sideToMove), ~sideToMove) : 0;
-=======
-  si->checkersBB = attackers_to(square<KING>(sideToMove)) & pieces(~sideToMove);
->>>>>>> a7815351
 
   set_check_info(si);
 
@@ -516,13 +504,6 @@
       Square s = pop_lsb(&b);
       Piece pc = piece_on(s);
       si->key ^= Zobrist::psq[pc][s];
-  }
-  // pieces in hand
-  if (piece_drops())
-  {
-      for (Color c = WHITE; c <= BLACK; ++c)
-          for (PieceType pt = PAWN; pt <= KING; ++pt)
-              si->psq += PSQT::psq[make_piece(c, pt)][SQ_NONE] * pieceCountInHand[c][pt];
   }
 
   if (si->epSquare != SQ_NONE)
@@ -1075,8 +1056,7 @@
           Piece pieceToHand =  !is_promoted(to)   ? ~captured
                              : unpromotedCaptured ? ~unpromotedCaptured
                                                   : make_piece(~color_of(captured), PAWN);
-          add_to_hand(color_of(pieceToHand), type_of(pieceToHand));
-          st->psq += PSQT::psq[pieceToHand][SQ_NONE];
+          add_to_hand(pieceToHand);
           k ^=  Zobrist::inHand[pieceToHand][pieceCountInHand[color_of(pieceToHand)][type_of(pieceToHand)] - 1]
               ^ Zobrist::inHand[pieceToHand][pieceCountInHand[color_of(pieceToHand)][type_of(pieceToHand)]];
           promotedPieces -= to;
@@ -1205,9 +1185,6 @@
       st->materialKey ^=  Zobrist::psq[promotion][pieceCount[promotion]-1]
                         ^ Zobrist::psq[pc][pieceCount[pc]];
 
-      // Update incremental score
-      st->psq += PSQT::psq[promotion][to] - PSQT::psq[pc][to];
-
       // Update material
       st->nonPawnMaterial[us] += PieceValue[MG][promotion] - PieceValue[MG][pc];
   }
@@ -1224,9 +1201,6 @@
       k ^= Zobrist::psq[pc][to] ^ Zobrist::psq[demotion][to];
       st->materialKey ^=  Zobrist::psq[demotion][pieceCount[demotion]-1]
                         ^ Zobrist::psq[pc][pieceCount[pc]];
-
-      // Update incremental score
-      st->psq += PSQT::psq[demotion][to] - PSQT::psq[pc][to];
 
       // Update material
       st->nonPawnMaterial[us] += PieceValue[MG][demotion] - PieceValue[MG][pc];
@@ -1363,10 +1337,9 @@
           put_piece(st->capturedPiece, capsq); // Restore the captured piece
           if (captures_to_hand())
           {
-              remove_from_hand(~color_of(st->capturedPiece),
-                               !drop_loop() && st->capturedpromoted ? (st->unpromotedCapturedPiece ? type_of(st->unpromotedCapturedPiece)
-                                                                                                   : PAWN)
-                                                                    : type_of(st->capturedPiece));
+              remove_from_hand(!drop_loop() && st->capturedpromoted ? (st->unpromotedCapturedPiece ? ~st->unpromotedCapturedPiece
+                                                                                                   : make_piece(~color_of(st->capturedPiece), PAWN))
+                                                                    : ~st->capturedPiece);
               if (!drop_loop() && st->capturedpromoted)
                   promotedPieces |= to;
           }
