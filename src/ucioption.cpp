--- conflicted
+++ resolved
@@ -20,12 +20,9 @@
 
 #include <algorithm>
 #include <cassert>
-<<<<<<< HEAD
-#include <iostream>
-=======
 #include <ostream>
 #include <sstream>
->>>>>>> 2bceba7f
+#include <iostream>
 
 #include "misc.h"
 #include "search.h"
@@ -196,9 +193,7 @@
   if (type == "combo")
   {
       OptionsMap comboMap; // To have case insensitive compare
-      string token;
-      std::istringstream ss(defaultValue);
-      while (ss >> token)
+      for (string token : comboValues)
           comboMap[token] << Option();
       if (!comboMap.count(v) || v == "var")
           return *this;
