/*
  Stockfish, a UCI chess playing engine derived from Glaurung 2.1
  Copyright (C) 2004-2020 The Stockfish developers (see AUTHORS file)

  Stockfish is free software: you can redistribute it and/or modify
  it under the terms of the GNU General Public License as published by
  the Free Software Foundation, either version 3 of the License, or
  (at your option) any later version.

  Stockfish is distributed in the hope that it will be useful,
  but WITHOUT ANY WARRANTY; without even the implied warranty of
  MERCHANTABILITY or FITNESS FOR A PARTICULAR PURPOSE.  See the
  GNU General Public License for more details.

  You should have received a copy of the GNU General Public License
  along with this program.  If not, see <http://www.gnu.org/licenses/>.
*/

#include <algorithm>
#include <cassert>

#include "bitboard.h"
#include "pawns.h"
#include "position.h"
#include "thread.h"

namespace {

  #define V Value
  #define S(mg, eg) make_score(mg, eg)

  // Pawn penalties
  constexpr Score Backward      = S( 8, 25);
  constexpr Score Doubled       = S(10, 55);
  constexpr Score Isolated      = S( 3, 15);
  constexpr Score WeakLever     = S( 3, 55);
  constexpr Score WeakUnopposed = S(13, 25);

  // Bonus for blocked pawns at 5th or 6th rank
<<<<<<< HEAD
  constexpr Score BlockedPawn[RANK_NB - 5] = { S(-11, -4), S(-3, 4) };
=======
  constexpr Score BlockedPawn[2] = { S(-13, -4), S(-5, 2) };
>>>>>>> 288a6044

  constexpr Score BlockedStorm[RANK_NB] = {
    S(0, 0), S(0, 0), S(76, 78), S(-10, 15), S(-7, 10), S(-4, 6), S(-1, 2)
  };

  // Connected pawn bonus
  constexpr int Connected[RANK_NB] = { 0, 5, 7, 11, 24, 48, 86 };

  // Strength of pawn shelter for our king by [distance from edge][rank].
  // RANK_1 = 0 is used for files where we have no pawn, or pawn is behind our king.
  constexpr Value ShelterStrength[int(FILE_NB) / 2][RANK_NB] = {
    { V( -6), V( 81), V( 93), V( 58), V( 39), V( 18), V(  25) },
    { V(-43), V( 61), V( 35), V(-49), V(-29), V(-11), V( -63) },
    { V(-10), V( 75), V( 23), V( -2), V( 32), V(  3), V( -45) },
    { V(-39), V(-13), V(-29), V(-52), V(-48), V(-67), V(-166) }
  };

  // Danger of enemy pawns moving toward our king by [distance from edge][rank].
  // RANK_1 = 0 is used for files where the enemy has no pawn, or their pawn
  // is behind our king. Note that UnblockedStorm[0][1-2] accommodate opponent pawn
  // on edge, likely blocked by our king.
  constexpr Value UnblockedStorm[int(FILE_NB) / 2][RANK_NB] = {
    { V( 85), V(-289), V(-166), V(97), V(50), V( 45), V( 50) },
    { V( 46), V( -25), V( 122), V(45), V(37), V(-10), V( 20) },
    { V( -6), V(  51), V( 168), V(34), V(-2), V(-22), V(-14) },
    { V(-15), V( -11), V( 101), V( 4), V(11), V(-15), V(-29) }
  };

  #undef S
  #undef V


  /// evaluate() calculates a score for the static pawn structure of the given position.
  /// We cannot use the location of pieces or king in this function, as the evaluation
  /// of the pawn structure will be stored in a small cache for speed reasons, and will
  /// be re-used even when the pieces have moved.

  template<Color Us>
  Score evaluate(const Position& pos, Pawns::Entry* e) {

    constexpr Color     Them = ~Us;
    constexpr Direction Up   = pawn_push(Us);

    Bitboard neighbours, stoppers, support, phalanx, opposed;
    Bitboard lever, leverPush, blocked;
    Square s;
    bool backward, passed, doubled;
    Score score = SCORE_ZERO;
    const Square* pl = pos.squares<PAWN>(Us);

    Bitboard ourPawns   = pos.pieces(  Us, PAWN);
    Bitboard theirPawns = pos.pieces(Them, PAWN);

    Bitboard doubleAttackThem = pawn_double_attacks_bb<Them>(theirPawns);

    e->passedPawns[Us] = 0;
    e->kingSquares[Us] = SQ_NONE;
    e->pawnAttacks[Us] = e->pawnAttacksSpan[Us] = pawn_attacks_bb<Us>(ourPawns);
    e->blockedCount += popcount(shift<Up>(ourPawns) & (theirPawns | doubleAttackThem));

    // Loop through all pawns of the current color and score each pawn
    while ((s = *pl++) != SQ_NONE)
    {
        assert(pos.piece_on(s) == make_piece(Us, PAWN));

        Rank r = relative_rank(Us, s, pos.max_rank());

        // Flag the pawn
        opposed    = theirPawns & forward_file_bb(Us, s);
        blocked    = is_ok(s + Up) ? theirPawns & (s + Up) : Bitboard(0);
        stoppers   = theirPawns & passed_pawn_span(Us, s);
        lever      = theirPawns & pawn_attacks_bb(Us, s);
        leverPush  = relative_rank(Them, s, pos.max_rank()) > RANK_1 ? theirPawns & pawn_attacks_bb(Us, s + Up) : Bitboard(0);
        doubled    = r > RANK_1 ? ourPawns & (s - Up) : Bitboard(0);
        neighbours = ourPawns   & adjacent_files_bb(s);
        phalanx    = neighbours & rank_bb(s);
        support    = r > RANK_1 ? neighbours & rank_bb(s - Up) : Bitboard(0);

        // A pawn is backward when it is behind all pawns of the same color on
        // the adjacent files and cannot safely advance.
        backward =   is_ok(s + Up)
                  && !(neighbours & forward_ranks_bb(Them, s + Up))
                  && (stoppers & blocked);

        // Compute additional span if pawn is not backward nor blocked
        if (!backward && !blocked)
            e->pawnAttacksSpan[Us] |= pawn_attack_span(Us, s);

        // A pawn is passed if one of the three following conditions is true:
        // (a) there is no stoppers except some levers
        // (b) the only stoppers are the leverPush, but we outnumber them
        // (c) there is only one front stopper which can be levered.
        //     (Refined in Evaluation::passed)
        passed =   !(stoppers ^ lever)
                || (   !(stoppers ^ leverPush)
                    && popcount(phalanx) >= popcount(leverPush))
                || (   stoppers == blocked && r >= RANK_5
                    && (shift<Up>(support) & ~(theirPawns | doubleAttackThem)));

        passed &= !(forward_file_bb(Us, s) & ourPawns);

        // Passed pawns will be properly scored later in evaluation when we have
        // full attack info.
        if (passed && is_ok(s + Up) && (r < pos.promotion_rank() || !pos.mandatory_pawn_promotion()))
            e->passedPawns[Us] |= s;

        // Score this pawn
        if ((support | phalanx) && (r < pos.promotion_rank() || !pos.mandatory_pawn_promotion()))
        {
<<<<<<< HEAD
            int v =  Connected[r] * (2 + bool(phalanx) - bool(opposed)) * (r == RANK_2 && pos.captures_to_hand() ? 3 : 1)
                   + 21 * popcount(support);
            if (r >= RANK_4 && pos.count<PAWN>(Us) > popcount(pos.board_bb()) / 4)
                v = popcount(support | phalanx) * 50 / (opposed ? 2 : 1);
=======
            int v =  Connected[r] * (2 + bool(phalanx) - bool(opposed))
                   + 22 * popcount(support);
>>>>>>> 288a6044

            score += make_score(v, v * (r - 2) / 4);
        }

        else if (!neighbours)
        {
            if (     opposed
                &&  (ourPawns & forward_file_bb(Them, s))
                && !(theirPawns & adjacent_files_bb(s)))
                score -= Doubled * (1 + 2 * pos.must_capture());
            else
                score -=  Isolated * (1 + 2 * pos.must_capture())
                        + WeakUnopposed * !opposed;
        }

        else if (backward)
            score -=  Backward
                    + WeakUnopposed * !opposed;

        if (!support)
            score -=  Doubled * doubled
                    + WeakLever * more_than_one(lever);

        if (blocked && r > RANK_4)
            score += BlockedPawn[r-4];
    }

    // Double pawn evaluation if there are no non-pawn pieces
    if (pos.count<ALL_PIECES>(Us) == pos.count<PAWN>(Us))
        score = score * 2;

    const Square* pl_shogi = pos.squares<SHOGI_PAWN>(Us);

    ourPawns   = pos.pieces(Us,   SHOGI_PAWN);
    theirPawns = pos.pieces(Them, SHOGI_PAWN);

    // Loop through all shogi pawns of the current color and score each one
    while ((s = *pl_shogi++) != SQ_NONE)
    {
        assert(pos.piece_on(s) == make_piece(Us, SHOGI_PAWN));

        neighbours = ourPawns & adjacent_files_bb(s);

        if (!neighbours)
            score -= Isolated / 2;
    }

    return score;
  }

} // namespace

namespace Pawns {


/// Pawns::probe() looks up the current position's pawns configuration in
/// the pawns hash table. It returns a pointer to the Entry if the position
/// is found. Otherwise a new Entry is computed and stored there, so we don't
/// have to recompute all when the same pawns configuration occurs again.

Entry* probe(const Position& pos) {

  Key key = pos.pawn_key();
  Entry* e = pos.this_thread()->pawnsTable[key];

  if (e->key == key && !pos.pieces(SHOGI_PAWN))
      return e;

  e->key = key;
  e->blockedCount = 0;
  e->scores[WHITE] = evaluate<WHITE>(pos, e);
  e->scores[BLACK] = evaluate<BLACK>(pos, e);

  return e;
}


/// Entry::evaluate_shelter() calculates the shelter bonus and the storm
/// penalty for a king, looking at the king file and the two closest files.

template<Color Us>
Score Entry::evaluate_shelter(const Position& pos, Square ksq) const {

  constexpr Color Them = ~Us;

  Bitboard b = pos.pieces(PAWN, SHOGI_PAWN) & ~forward_ranks_bb(Them, ksq);
  Bitboard ourPawns = b & pos.pieces(Us) & ~pawnAttacks[Them];
  Bitboard theirPawns = b & pos.pieces(Them);

  Score bonus = make_score(5, 5);

<<<<<<< HEAD
  File center = Utility::clamp(file_of(ksq), FILE_B, File(pos.max_file() - 1));
=======
  File center = std::clamp(file_of(ksq), FILE_B, FILE_G);
>>>>>>> 288a6044
  for (File f = File(center - 1); f <= File(center + 1); ++f)
  {
      b = ourPawns & file_bb(f);
      int ourRank = b ? relative_rank(Us, frontmost_sq(Them, b), pos.max_rank()) : 0;

      b = theirPawns & file_bb(f);
      int theirRank = b ? relative_rank(Us, frontmost_sq(Them, b), pos.max_rank()) : 0;

      int d = std::min(File(edge_distance(f, pos.max_file())), FILE_D);
      bonus += make_score(ShelterStrength[d][ourRank], 0) * (1 + (pos.captures_to_hand() && ourRank <= RANK_2)
                                                               + (pos.check_counting() && d == 0 && ourRank == RANK_2));

      if (ourRank && (ourRank == theirRank - 1))
          bonus -= BlockedStorm[theirRank];
      else
          bonus -= make_score(UnblockedStorm[d][theirRank], 0);
  }

  return bonus;
}


/// Entry::do_king_safety() calculates a bonus for king safety. It is called only
/// when king square changes, which is about 20% of total king_safety() calls.

template<Color Us>
Score Entry::do_king_safety(const Position& pos) {

  Square ksq = pos.square<KING>(Us);
  kingSquares[Us] = ksq;
  castlingRights[Us] = pos.castling_rights(Us);
  auto compare = [](Score a, Score b) { return mg_value(a) < mg_value(b); };

  Score shelter = evaluate_shelter<Us>(pos, ksq);

  // If we can castle use the bonus after castling if it is bigger

  if (pos.can_castle(Us & KING_SIDE))
      shelter = std::max(shelter, evaluate_shelter<Us>(pos, make_square(pos.castling_kingside_file(), pos.castling_rank(Us))), compare);

  if (pos.can_castle(Us & QUEEN_SIDE))
      shelter = std::max(shelter, evaluate_shelter<Us>(pos, make_square(pos.castling_queenside_file(), pos.castling_rank(Us))), compare);

  // In endgame we like to bring our king near our closest pawn
  Bitboard pawns = pos.pieces(Us, PAWN);
  int minPawnDist = 6;

  if (pawns & attacks_bb<KING>(ksq))
      minPawnDist = 1;
  else while (pawns)
      minPawnDist = std::min(minPawnDist, distance(ksq, pop_lsb(&pawns)));

  return shelter - make_score(0, 16 * minPawnDist);
}

// Explicit template instantiation
template Score Entry::do_king_safety<WHITE>(const Position& pos);
template Score Entry::do_king_safety<BLACK>(const Position& pos);

} // namespace Pawns<|MERGE_RESOLUTION|>--- conflicted
+++ resolved
@@ -37,11 +37,7 @@
   constexpr Score WeakUnopposed = S(13, 25);
 
   // Bonus for blocked pawns at 5th or 6th rank
-<<<<<<< HEAD
-  constexpr Score BlockedPawn[RANK_NB - 5] = { S(-11, -4), S(-3, 4) };
-=======
-  constexpr Score BlockedPawn[2] = { S(-13, -4), S(-5, 2) };
->>>>>>> 288a6044
+  constexpr Score BlockedPawn[RANK_NB - 5] = { S(-13, -4), S(-5, 2) };
 
   constexpr Score BlockedStorm[RANK_NB] = {
     S(0, 0), S(0, 0), S(76, 78), S(-10, 15), S(-7, 10), S(-4, 6), S(-1, 2)
@@ -151,15 +147,10 @@
         // Score this pawn
         if ((support | phalanx) && (r < pos.promotion_rank() || !pos.mandatory_pawn_promotion()))
         {
-<<<<<<< HEAD
             int v =  Connected[r] * (2 + bool(phalanx) - bool(opposed)) * (r == RANK_2 && pos.captures_to_hand() ? 3 : 1)
-                   + 21 * popcount(support);
+                   + 22 * popcount(support);
             if (r >= RANK_4 && pos.count<PAWN>(Us) > popcount(pos.board_bb()) / 4)
                 v = popcount(support | phalanx) * 50 / (opposed ? 2 : 1);
-=======
-            int v =  Connected[r] * (2 + bool(phalanx) - bool(opposed))
-                   + 22 * popcount(support);
->>>>>>> 288a6044
 
             score += make_score(v, v * (r - 2) / 4);
         }
@@ -251,11 +242,7 @@
 
   Score bonus = make_score(5, 5);
 
-<<<<<<< HEAD
-  File center = Utility::clamp(file_of(ksq), FILE_B, File(pos.max_file() - 1));
-=======
-  File center = std::clamp(file_of(ksq), FILE_B, FILE_G);
->>>>>>> 288a6044
+  File center = std::clamp(file_of(ksq), FILE_B, File(pos.max_file() - 1));
   for (File f = File(center - 1); f <= File(center + 1); ++f)
   {
       b = ourPawns & file_bb(f);
