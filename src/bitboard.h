/*
  Stockfish, a UCI chess playing engine derived from Glaurung 2.1
  Copyright (C) 2004-2008 Tord Romstad (Glaurung author)
  Copyright (C) 2008-2015 Marco Costalba, Joona Kiiski, Tord Romstad
  Copyright (C) 2015-2019 Marco Costalba, Joona Kiiski, Gary Linscott, Tord Romstad

  Stockfish is free software: you can redistribute it and/or modify
  it under the terms of the GNU General Public License as published by
  the Free Software Foundation, either version 3 of the License, or
  (at your option) any later version.

  Stockfish is distributed in the hope that it will be useful,
  but WITHOUT ANY WARRANTY; without even the implied warranty of
  MERCHANTABILITY or FITNESS FOR A PARTICULAR PURPOSE.  See the
  GNU General Public License for more details.

  You should have received a copy of the GNU General Public License
  along with this program.  If not, see <http://www.gnu.org/licenses/>.
*/

#ifndef BITBOARD_H_INCLUDED
#define BITBOARD_H_INCLUDED

#include <string>

#include "types.h"

namespace Bitbases {

void init();
bool probe(Square wksq, Square wpsq, Square bksq, Color us);

}

namespace Bitboards {

void init();
const std::string pretty(Bitboard b);

}

#ifdef LARGEBOARDS
constexpr Bitboard AllSquares = ((~Bitboard(0)) >> 8);
#else
constexpr Bitboard AllSquares = ~Bitboard(0);
#endif
#ifdef LARGEBOARDS
constexpr Bitboard DarkSquares = (Bitboard(0xAAA555AAA555AAULL) << 64) ^ Bitboard(0xA555AAA555AAA555ULL);
#else
constexpr Bitboard DarkSquares = 0xAA55AA55AA55AA55ULL;
#endif

#ifdef LARGEBOARDS
constexpr Bitboard FileABB = (Bitboard(0x00100100100100ULL) << 64) ^ Bitboard(0x1001001001001001ULL);
#else
constexpr Bitboard FileABB = 0x0101010101010101ULL;
#endif
constexpr Bitboard FileBBB = FileABB << 1;
constexpr Bitboard FileCBB = FileABB << 2;
constexpr Bitboard FileDBB = FileABB << 3;
constexpr Bitboard FileEBB = FileABB << 4;
constexpr Bitboard FileFBB = FileABB << 5;
constexpr Bitboard FileGBB = FileABB << 6;
constexpr Bitboard FileHBB = FileABB << 7;
#ifdef LARGEBOARDS
constexpr Bitboard FileIBB = FileABB << 8;
constexpr Bitboard FileJBB = FileABB << 9;
constexpr Bitboard FileKBB = FileABB << 10;
constexpr Bitboard FileLBB = FileABB << 11;
#endif


#ifdef LARGEBOARDS
constexpr Bitboard Rank1BB = 0xFFF;
#else
constexpr Bitboard Rank1BB = 0xFF;
#endif
constexpr Bitboard Rank2BB = Rank1BB << (FILE_NB * 1);
constexpr Bitboard Rank3BB = Rank1BB << (FILE_NB * 2);
constexpr Bitboard Rank4BB = Rank1BB << (FILE_NB * 3);
constexpr Bitboard Rank5BB = Rank1BB << (FILE_NB * 4);
constexpr Bitboard Rank6BB = Rank1BB << (FILE_NB * 5);
constexpr Bitboard Rank7BB = Rank1BB << (FILE_NB * 6);
constexpr Bitboard Rank8BB = Rank1BB << (FILE_NB * 7);
#ifdef LARGEBOARDS
constexpr Bitboard Rank9BB = Rank1BB << (FILE_NB * 8);
constexpr Bitboard Rank10BB = Rank1BB << (FILE_NB * 9);
#endif

constexpr Bitboard QueenSide   = FileABB | FileBBB | FileCBB | FileDBB;
constexpr Bitboard CenterFiles = FileCBB | FileDBB | FileEBB | FileFBB;
constexpr Bitboard KingSide    = FileEBB | FileFBB | FileGBB | FileHBB;
constexpr Bitboard Center      = (FileDBB | FileEBB) & (Rank4BB | Rank5BB);

constexpr Bitboard KingFlank[FILE_NB] = {
  QueenSide ^ FileDBB, QueenSide, QueenSide,
  CenterFiles, CenterFiles,
  KingSide, KingSide, KingSide ^ FileEBB
};

extern uint8_t PopCnt16[1 << 16];
extern uint8_t SquareDistance[SQUARE_NB][SQUARE_NB];

extern Bitboard SquareBB[SQUARE_NB];
extern Bitboard LineBB[SQUARE_NB][SQUARE_NB];
<<<<<<< HEAD
extern Bitboard PseudoAttacks[COLOR_NB][PIECE_TYPE_NB][SQUARE_NB];
extern Bitboard PseudoMoves[COLOR_NB][PIECE_TYPE_NB][SQUARE_NB];
extern Bitboard LeaperAttacks[COLOR_NB][PIECE_TYPE_NB][SQUARE_NB];
extern Bitboard LeaperMoves[COLOR_NB][PIECE_TYPE_NB][SQUARE_NB];
extern Bitboard KingFlank[FILE_NB];
extern Bitboard SquareBB[SQUARE_NB];
extern Bitboard BoardSizeBB[FILE_NB][RANK_NB];
=======
extern Bitboard PseudoAttacks[PIECE_TYPE_NB][SQUARE_NB];
extern Bitboard PawnAttacks[COLOR_NB][SQUARE_NB];
>>>>>>> 4e72e2a9

#ifdef LARGEBOARDS
int popcount(Bitboard b); // required for 128 bit pext
#endif

/// Magic holds all magic bitboards relevant data for a single square
struct Magic {
  Bitboard  mask;
  Bitboard  magic;
  Bitboard* attacks;
  unsigned  shift;

  // Compute the attack's index using the 'magic bitboards' approach
  unsigned index(Bitboard occupied) const {

    if (HasPext)
        return unsigned(pext(occupied, mask));

#ifndef LARGEBOARDS
    if (Is64Bit)
#endif
        return unsigned(((occupied & mask) * magic) >> shift);

    unsigned lo = unsigned(occupied) & unsigned(mask);
    unsigned hi = unsigned(occupied >> 32) & unsigned(mask >> 32);
    return (lo * unsigned(magic) ^ hi * unsigned(magic >> 32)) >> shift;
  }
};

extern Magic RookMagics[SQUARE_NB];
extern Magic BishopMagics[SQUARE_NB];

inline Bitboard square_bb(Square s) {
  assert(s >= SQ_A1 && s <= SQ_MAX);
  return SquareBB[s];
}

/// Overloads of bitwise operators between a Bitboard and a Square for testing
/// whether a given bit is set in a bitboard, and for setting and clearing bits.

inline Bitboard  operator&( Bitboard  b, Square s) { return b &  square_bb(s); }
inline Bitboard  operator|( Bitboard  b, Square s) { return b |  square_bb(s); }
inline Bitboard  operator^( Bitboard  b, Square s) { return b ^  square_bb(s); }
inline Bitboard& operator|=(Bitboard& b, Square s) { return b |= square_bb(s); }
inline Bitboard& operator^=(Bitboard& b, Square s) { return b ^= square_bb(s); }

inline Bitboard  operator-( Bitboard  b, Square s) { return b & ~square_bb(s); }
inline Bitboard& operator-=(Bitboard& b, Square s) { return b &= ~square_bb(s); }

constexpr bool more_than_one(Bitboard b) {
  return b & (b - 1);
}

/// board_size_bb() returns a bitboard representing all the squares
/// on a board with given size.

inline Bitboard board_size_bb(File f, Rank r) {
  return BoardSizeBB[f][r];
}

inline bool opposite_colors(Square s1, Square s2) {
  return bool(DarkSquares & s1) != bool(DarkSquares & s2);
}


/// rank_bb() and file_bb() return a bitboard representing all the squares on
/// the given file or rank.

inline Bitboard rank_bb(Rank r) {
  return Rank1BB << (FILE_NB * r);
}

inline Bitboard rank_bb(Square s) {
  return rank_bb(rank_of(s));
}

inline Bitboard file_bb(File f) {
  return FileABB << f;
}

inline Bitboard file_bb(Square s) {
  return file_bb(file_of(s));
}


/// make_bitboard() returns a bitboard from a list of squares

constexpr Bitboard make_bitboard() { return 0; }

template<typename ...Squares>
constexpr Bitboard make_bitboard(Square s, Squares... squares) {
  return (Bitboard(1) << s) | make_bitboard(squares...);
}


/// shift() moves a bitboard one step along direction D

template<Direction D>
constexpr Bitboard shift(Bitboard b) {
<<<<<<< HEAD
  return  D == NORTH      ?  b                       << NORTH      : D == SOUTH      ?  b             >> NORTH
        : D == EAST       ? (b & ~file_bb(FILE_MAX)) << EAST       : D == WEST       ? (b & ~FileABB) >> EAST
        : D == NORTH_EAST ? (b & ~file_bb(FILE_MAX)) << NORTH_EAST : D == NORTH_WEST ? (b & ~FileABB) << NORTH_WEST
        : D == SOUTH_EAST ? (b & ~file_bb(FILE_MAX)) >> NORTH_WEST : D == SOUTH_WEST ? (b & ~FileABB) >> NORTH_EAST
        : Bitboard(0);
}


/// shift() moves a bitboard one step along direction D (mainly for pawns)

constexpr Bitboard shift(Direction D, Bitboard b) {
  return  D == NORTH      ?  b                       << NORTH      : D == SOUTH      ?  b             >> NORTH
        : D == EAST       ? (b & ~file_bb(FILE_MAX)) << EAST       : D == WEST       ? (b & ~FileABB) >> EAST
        : D == NORTH_EAST ? (b & ~file_bb(FILE_MAX)) << NORTH_EAST : D == NORTH_WEST ? (b & ~FileABB) << NORTH_WEST
        : D == SOUTH_EAST ? (b & ~file_bb(FILE_MAX)) >> NORTH_WEST : D == SOUTH_WEST ? (b & ~FileABB) >> NORTH_EAST
        : Bitboard(0);
=======
  return  D == NORTH      ?  b             << 8 : D == SOUTH      ?  b             >> 8
        : D == NORTH+NORTH?  b             <<16 : D == SOUTH+SOUTH?  b             >>16
        : D == EAST       ? (b & ~FileHBB) << 1 : D == WEST       ? (b & ~FileABB) >> 1
        : D == NORTH_EAST ? (b & ~FileHBB) << 9 : D == NORTH_WEST ? (b & ~FileABB) << 7
        : D == SOUTH_EAST ? (b & ~FileHBB) >> 7 : D == SOUTH_WEST ? (b & ~FileABB) >> 9
        : 0;
>>>>>>> 4e72e2a9
}


/// pawn_attacks_bb() returns the squares attacked by pawns of the given color
/// from the squares in the given bitboard.

template<Color C>
constexpr Bitboard pawn_attacks_bb(Bitboard b) {
  return C == WHITE ? shift<NORTH_WEST>(b) | shift<NORTH_EAST>(b)
                    : shift<SOUTH_WEST>(b) | shift<SOUTH_EAST>(b);
}


/// pawn_double_attacks_bb() returns the squares doubly attacked by pawns of the
/// given color from the squares in the given bitboard.

template<Color C>
constexpr Bitboard pawn_double_attacks_bb(Bitboard b) {
  return C == WHITE ? shift<NORTH_WEST>(b) & shift<NORTH_EAST>(b)
                    : shift<SOUTH_WEST>(b) & shift<SOUTH_EAST>(b);
}


/// adjacent_files_bb() returns a bitboard representing all the squares on the
/// adjacent files of the given one.

inline Bitboard adjacent_files_bb(File f) {
  return shift<EAST>(file_bb(f)) | shift<WEST>(file_bb(f));
}


/// between_bb() returns squares that are linearly between the given squares
/// If the given squares are not on a same file/rank/diagonal, return 0.

inline Bitboard between_bb(Square s1, Square s2) {
  return LineBB[s1][s2] & ( (AllSquares << (s1 +  (s1 < s2)))
                           ^(AllSquares << (s2 + !(s1 < s2))));
}


/// forward_ranks_bb() returns a bitboard representing the squares on the ranks
/// in front of the given one, from the point of view of the given color. For instance,
/// forward_ranks_bb(BLACK, SQ_D3) will return the 16 squares on ranks 1 and 2.

inline Bitboard forward_ranks_bb(Color c, Square s) {
  return c == WHITE ? (AllSquares ^ Rank1BB) << FILE_NB * (rank_of(s) - RANK_1)
                    : (AllSquares ^ rank_bb(RANK_MAX)) >> FILE_NB * (RANK_MAX - rank_of(s));
}

inline Bitboard forward_ranks_bb(Color c, Rank r) {
  return c == WHITE ? (AllSquares ^ Rank1BB) << FILE_NB * (r - RANK_1)
                    : (AllSquares ^ rank_bb(RANK_MAX)) >> FILE_NB * (RANK_MAX - r);
}


/// promotion_zone_bb() returns a bitboard representing the squares on all the ranks
/// in front of and on the given relative rank, from the point of view of the given color.
/// For instance, promotion_zone_bb(BLACK, RANK_7) will return the 16 squares on ranks 1 and 2.

inline Bitboard promotion_zone_bb(Color c, Rank r, Rank maxRank) {
  return forward_ranks_bb(c, relative_rank(c, r, maxRank)) | rank_bb(relative_rank(c, r, maxRank));
}


/// forward_file_bb() returns a bitboard representing all the squares along the
/// line in front of the given one, from the point of view of the given color.

inline Bitboard forward_file_bb(Color c, Square s) {
  return forward_ranks_bb(c, s) & file_bb(s);
}


/// pawn_attack_span() returns a bitboard representing all the squares that can
/// be attacked by a pawn of the given color when it moves along its file,
/// starting from the given square.

inline Bitboard pawn_attack_span(Color c, Square s) {
  return forward_ranks_bb(c, s) & adjacent_files_bb(file_of(s));
}


/// passed_pawn_span() returns a bitboard which can be used to test if a pawn of
/// the given color and on the given square is a passed pawn.

inline Bitboard passed_pawn_span(Color c, Square s) {
  return forward_ranks_bb(c, s) & (adjacent_files_bb(file_of(s)) | file_bb(s));
}


/// aligned() returns true if the squares s1, s2 and s3 are aligned either on a
/// straight or on a diagonal line.

inline bool aligned(Square s1, Square s2, Square s3) {
  return LineBB[s1][s2] & s3;
}


/// distance() functions return the distance between x and y, defined as the
/// number of steps for a king in x to reach y.

template<typename T1 = Square> inline int distance(Square x, Square y);
template<> inline int distance<File>(Square x, Square y) { return std::abs(file_of(x) - file_of(y)); }
template<> inline int distance<Rank>(Square x, Square y) { return std::abs(rank_of(x) - rank_of(y)); }
template<> inline int distance<Square>(Square x, Square y) { return SquareDistance[x][y]; }

template<class T> constexpr const T& clamp(const T& v, const T& lo, const T&  hi) {
  return v < lo ? lo : v > hi ? hi : v;
}

/// attacks_bb() returns a bitboard representing all the squares attacked by a
/// piece of type Pt (bishop or rook) placed on 's'.

template<PieceType Pt>
inline Bitboard attacks_bb(Square s, Bitboard occupied) {

  assert(Pt == BISHOP || Pt == ROOK);
  const Magic& m = Pt == ROOK ? RookMagics[s] : BishopMagics[s];
  return m.attacks[m.index(occupied)];
}

inline Bitboard attacks_bb(Color c, PieceType pt, Square s, Bitboard occupied) {
  return LeaperAttacks[c][pt][s] | (PseudoAttacks[c][pt][s] & (attacks_bb<BISHOP>(s, occupied) | attacks_bb<ROOK>(s, occupied)));
}

inline Bitboard moves_bb(Color c, PieceType pt, Square s, Bitboard occupied) {
  return LeaperMoves[c][pt][s] | (PseudoMoves[c][pt][s] & (attacks_bb<BISHOP>(s, occupied) | attacks_bb<ROOK>(s, occupied)));
}


/// popcount() counts the number of non-zero bits in a bitboard

inline int popcount(Bitboard b) {

#ifndef USE_POPCNT

#ifdef LARGEBOARDS
  union { Bitboard bb; uint16_t u[8]; } v = { b };
  return  PopCnt16[v.u[0]] + PopCnt16[v.u[1]] + PopCnt16[v.u[2]] + PopCnt16[v.u[3]]
        + PopCnt16[v.u[4]] + PopCnt16[v.u[5]] + PopCnt16[v.u[6]] + PopCnt16[v.u[7]];
#else
  union { Bitboard bb; uint16_t u[4]; } v = { b };
  return PopCnt16[v.u[0]] + PopCnt16[v.u[1]] + PopCnt16[v.u[2]] + PopCnt16[v.u[3]];
#endif

#elif defined(_MSC_VER) || defined(__INTEL_COMPILER)

  return (int)_mm_popcnt_u64(b);

#else // Assumed gcc or compatible compiler

#ifdef LARGEBOARDS
  return __builtin_popcountll(b >> 64) + __builtin_popcountll(b);
#else
  return __builtin_popcountll(b);
#endif

#endif
}


/// lsb() and msb() return the least/most significant bit in a non-zero bitboard

#if defined(__GNUC__)  // GCC, Clang, ICC

inline Square lsb(Bitboard b) {
  assert(b);
#ifdef LARGEBOARDS
  if (!(b << 64))
      return Square(__builtin_ctzll(b >> 64) + 64);
#endif
  return Square(__builtin_ctzll(b));
}

inline Square msb(Bitboard b) {
  assert(b);
#ifdef LARGEBOARDS
  if (b >> 64)
      return Square(SQUARE_BIT_MASK ^ __builtin_clzll(b >> 64));
  return Square(SQUARE_BIT_MASK ^ (__builtin_clzll(b) + 64));
#else
  return Square(SQUARE_BIT_MASK ^ __builtin_clzll(b));
#endif
}

#elif defined(_MSC_VER)  // MSVC

#ifdef _WIN64  // MSVC, WIN64

inline Square lsb(Bitboard b) {
  assert(b);
  unsigned long idx;
  _BitScanForward64(&idx, b);
  return (Square) idx;
}

inline Square msb(Bitboard b) {
  assert(b);
  unsigned long idx;
  _BitScanReverse64(&idx, b);
  return (Square) idx;
}

#else  // MSVC, WIN32

inline Square lsb(Bitboard b) {
  assert(b);
  unsigned long idx;

  if (b & 0xffffffff) {
      _BitScanForward(&idx, int32_t(b));
      return Square(idx);
  } else {
      _BitScanForward(&idx, int32_t(b >> 32));
      return Square(idx + 32);
  }
}

inline Square msb(Bitboard b) {
  assert(b);
  unsigned long idx;

  if (b >> 32) {
      _BitScanReverse(&idx, int32_t(b >> 32));
      return Square(idx + 32);
  } else {
      _BitScanReverse(&idx, int32_t(b));
      return Square(idx);
  }
}

#endif

#else  // Compiler is neither GCC nor MSVC compatible

#error "Compiler not supported."

#endif


/// pop_lsb() finds and clears the least significant bit in a non-zero bitboard

inline Square pop_lsb(Bitboard* b) {
  const Square s = lsb(*b);
  *b &= *b - 1;
  return s;
}


/// frontmost_sq() and backmost_sq() return the most/least advanced square in
/// the given bitboard relative to the given color.

inline Square frontmost_sq(Color c, Bitboard b) { return c == WHITE ? msb(b) : lsb(b); }
inline Square  backmost_sq(Color c, Bitboard b) { return c == WHITE ? lsb(b) : msb(b); }

#endif // #ifndef BITBOARD_H_INCLUDED<|MERGE_RESOLUTION|>--- conflicted
+++ resolved
@@ -103,18 +103,12 @@
 
 extern Bitboard SquareBB[SQUARE_NB];
 extern Bitboard LineBB[SQUARE_NB][SQUARE_NB];
-<<<<<<< HEAD
 extern Bitboard PseudoAttacks[COLOR_NB][PIECE_TYPE_NB][SQUARE_NB];
 extern Bitboard PseudoMoves[COLOR_NB][PIECE_TYPE_NB][SQUARE_NB];
 extern Bitboard LeaperAttacks[COLOR_NB][PIECE_TYPE_NB][SQUARE_NB];
 extern Bitboard LeaperMoves[COLOR_NB][PIECE_TYPE_NB][SQUARE_NB];
-extern Bitboard KingFlank[FILE_NB];
 extern Bitboard SquareBB[SQUARE_NB];
 extern Bitboard BoardSizeBB[FILE_NB][RANK_NB];
-=======
-extern Bitboard PseudoAttacks[PIECE_TYPE_NB][SQUARE_NB];
-extern Bitboard PawnAttacks[COLOR_NB][SQUARE_NB];
->>>>>>> 4e72e2a9
 
 #ifdef LARGEBOARDS
 int popcount(Bitboard b); // required for 128 bit pext
@@ -214,8 +208,8 @@
 
 template<Direction D>
 constexpr Bitboard shift(Bitboard b) {
-<<<<<<< HEAD
   return  D == NORTH      ?  b                       << NORTH      : D == SOUTH      ?  b             >> NORTH
+        : D == NORTH+NORTH?  b                       <<(2 * NORTH) : D == SOUTH+SOUTH?  b             >> (2 * NORTH)
         : D == EAST       ? (b & ~file_bb(FILE_MAX)) << EAST       : D == WEST       ? (b & ~FileABB) >> EAST
         : D == NORTH_EAST ? (b & ~file_bb(FILE_MAX)) << NORTH_EAST : D == NORTH_WEST ? (b & ~FileABB) << NORTH_WEST
         : D == SOUTH_EAST ? (b & ~file_bb(FILE_MAX)) >> NORTH_WEST : D == SOUTH_WEST ? (b & ~FileABB) >> NORTH_EAST
@@ -227,18 +221,11 @@
 
 constexpr Bitboard shift(Direction D, Bitboard b) {
   return  D == NORTH      ?  b                       << NORTH      : D == SOUTH      ?  b             >> NORTH
+        : D == NORTH+NORTH?  b                       <<(2 * NORTH) : D == SOUTH+SOUTH?  b             >> (2 * NORTH)
         : D == EAST       ? (b & ~file_bb(FILE_MAX)) << EAST       : D == WEST       ? (b & ~FileABB) >> EAST
         : D == NORTH_EAST ? (b & ~file_bb(FILE_MAX)) << NORTH_EAST : D == NORTH_WEST ? (b & ~FileABB) << NORTH_WEST
         : D == SOUTH_EAST ? (b & ~file_bb(FILE_MAX)) >> NORTH_WEST : D == SOUTH_WEST ? (b & ~FileABB) >> NORTH_EAST
         : Bitboard(0);
-=======
-  return  D == NORTH      ?  b             << 8 : D == SOUTH      ?  b             >> 8
-        : D == NORTH+NORTH?  b             <<16 : D == SOUTH+SOUTH?  b             >>16
-        : D == EAST       ? (b & ~FileHBB) << 1 : D == WEST       ? (b & ~FileABB) >> 1
-        : D == NORTH_EAST ? (b & ~FileHBB) << 9 : D == NORTH_WEST ? (b & ~FileABB) << 7
-        : D == SOUTH_EAST ? (b & ~FileHBB) >> 7 : D == SOUTH_WEST ? (b & ~FileABB) >> 9
-        : 0;
->>>>>>> 4e72e2a9
 }
 
 
