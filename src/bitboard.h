/*
  Stockfish, a UCI chess playing engine derived from Glaurung 2.1
  Copyright (C) 2004-2020 The Stockfish developers (see AUTHORS file)

  Stockfish is free software: you can redistribute it and/or modify
  it under the terms of the GNU General Public License as published by
  the Free Software Foundation, either version 3 of the License, or
  (at your option) any later version.

  Stockfish is distributed in the hope that it will be useful,
  but WITHOUT ANY WARRANTY; without even the implied warranty of
  MERCHANTABILITY or FITNESS FOR A PARTICULAR PURPOSE.  See the
  GNU General Public License for more details.

  You should have received a copy of the GNU General Public License
  along with this program.  If not, see <http://www.gnu.org/licenses/>.
*/

#ifndef BITBOARD_H_INCLUDED
#define BITBOARD_H_INCLUDED

#include <string>

#include "types.h"

namespace Bitbases {

void init();
bool probe(Square wksq, Square wpsq, Square bksq, Color us);

}

namespace Bitboards {

void init();
const std::string pretty(Bitboard b);

}

#ifdef LARGEBOARDS
constexpr Bitboard AllSquares = ((~Bitboard(0)) >> 8);
#else
constexpr Bitboard AllSquares = ~Bitboard(0);
#endif
#ifdef LARGEBOARDS
constexpr Bitboard DarkSquares = (Bitboard(0xAAA555AAA555AAULL) << 64) ^ Bitboard(0xA555AAA555AAA555ULL);
#else
constexpr Bitboard DarkSquares = 0xAA55AA55AA55AA55ULL;
#endif

#ifdef LARGEBOARDS
constexpr Bitboard FileABB = (Bitboard(0x00100100100100ULL) << 64) ^ Bitboard(0x1001001001001001ULL);
#else
constexpr Bitboard FileABB = 0x0101010101010101ULL;
#endif
constexpr Bitboard FileBBB = FileABB << 1;
constexpr Bitboard FileCBB = FileABB << 2;
constexpr Bitboard FileDBB = FileABB << 3;
constexpr Bitboard FileEBB = FileABB << 4;
constexpr Bitboard FileFBB = FileABB << 5;
constexpr Bitboard FileGBB = FileABB << 6;
constexpr Bitboard FileHBB = FileABB << 7;
#ifdef LARGEBOARDS
constexpr Bitboard FileIBB = FileABB << 8;
constexpr Bitboard FileJBB = FileABB << 9;
constexpr Bitboard FileKBB = FileABB << 10;
constexpr Bitboard FileLBB = FileABB << 11;
#endif


#ifdef LARGEBOARDS
constexpr Bitboard Rank1BB = 0xFFF;
#else
constexpr Bitboard Rank1BB = 0xFF;
#endif
constexpr Bitboard Rank2BB = Rank1BB << (FILE_NB * 1);
constexpr Bitboard Rank3BB = Rank1BB << (FILE_NB * 2);
constexpr Bitboard Rank4BB = Rank1BB << (FILE_NB * 3);
constexpr Bitboard Rank5BB = Rank1BB << (FILE_NB * 4);
constexpr Bitboard Rank6BB = Rank1BB << (FILE_NB * 5);
constexpr Bitboard Rank7BB = Rank1BB << (FILE_NB * 6);
constexpr Bitboard Rank8BB = Rank1BB << (FILE_NB * 7);
#ifdef LARGEBOARDS
constexpr Bitboard Rank9BB = Rank1BB << (FILE_NB * 8);
constexpr Bitboard Rank10BB = Rank1BB << (FILE_NB * 9);
#endif

constexpr Bitboard QueenSide   = FileABB | FileBBB | FileCBB | FileDBB;
constexpr Bitboard CenterFiles = FileCBB | FileDBB | FileEBB | FileFBB;
constexpr Bitboard KingSide    = FileEBB | FileFBB | FileGBB | FileHBB;
constexpr Bitboard Center      = (FileDBB | FileEBB) & (Rank4BB | Rank5BB);

constexpr Bitboard KingFlank[FILE_NB] = {
  QueenSide ^ FileDBB, QueenSide, QueenSide,
  CenterFiles, CenterFiles,
  KingSide, KingSide, KingSide ^ FileEBB
};

extern uint8_t PopCnt16[1 << 16];
extern uint8_t SquareDistance[SQUARE_NB][SQUARE_NB];

extern Bitboard SquareBB[SQUARE_NB];
extern Bitboard LineBB[SQUARE_NB][SQUARE_NB];
extern Bitboard PseudoAttacks[COLOR_NB][PIECE_TYPE_NB][SQUARE_NB];
extern Bitboard PseudoMoves[COLOR_NB][PIECE_TYPE_NB][SQUARE_NB];
extern Bitboard LeaperAttacks[COLOR_NB][PIECE_TYPE_NB][SQUARE_NB];
extern Bitboard LeaperMoves[COLOR_NB][PIECE_TYPE_NB][SQUARE_NB];
extern Bitboard SquareBB[SQUARE_NB];
extern Bitboard BoardSizeBB[FILE_NB][RANK_NB];
extern RiderType AttackRiderTypes[PIECE_TYPE_NB];
extern RiderType MoveRiderTypes[PIECE_TYPE_NB];

#ifdef LARGEBOARDS
int popcount(Bitboard b); // required for 128 bit pext
#endif

/// Magic holds all magic bitboards relevant data for a single square
struct Magic {
  Bitboard  mask;
  Bitboard  magic;
  Bitboard* attacks;
  unsigned  shift;

  // Compute the attack's index using the 'magic bitboards' approach
  unsigned index(Bitboard occupied) const {

    if (HasPext)
        return unsigned(pext(occupied, mask));

#ifndef LARGEBOARDS
    if (Is64Bit)
#endif
        return unsigned(((occupied & mask) * magic) >> shift);

    unsigned lo = unsigned(occupied) & unsigned(mask);
    unsigned hi = unsigned(occupied >> 32) & unsigned(mask >> 32);
    return (lo * unsigned(magic) ^ hi * unsigned(magic >> 32)) >> shift;
  }
};

extern Magic RookMagicsH[SQUARE_NB];
extern Magic RookMagicsV[SQUARE_NB];
extern Magic BishopMagics[SQUARE_NB];
extern Magic CannonMagicsH[SQUARE_NB];
extern Magic CannonMagicsV[SQUARE_NB];
extern Magic HorseMagics[SQUARE_NB];
extern Magic ElephantMagics[SQUARE_NB];
extern Magic JanggiElephantMagics[SQUARE_NB];

constexpr Bitboard make_bitboard() { return 0; }

template<typename ...Squares>
constexpr Bitboard make_bitboard(Square s, Squares... squares) {
  return (Bitboard(1) << s) | make_bitboard(squares...);
}

inline Bitboard square_bb(Square s) {
  assert(is_ok(s));
  return SquareBB[s];
}


/// Overloads of bitwise operators between a Bitboard and a Square for testing
/// whether a given bit is set in a bitboard, and for setting and clearing bits.

inline Bitboard  operator&( Bitboard  b, Square s) { return b &  square_bb(s); }
inline Bitboard  operator|( Bitboard  b, Square s) { return b |  square_bb(s); }
inline Bitboard  operator^( Bitboard  b, Square s) { return b ^  square_bb(s); }
inline Bitboard& operator|=(Bitboard& b, Square s) { return b |= square_bb(s); }
inline Bitboard& operator^=(Bitboard& b, Square s) { return b ^= square_bb(s); }

inline Bitboard  operator-( Bitboard  b, Square s) { return b & ~square_bb(s); }
inline Bitboard& operator-=(Bitboard& b, Square s) { return b &= ~square_bb(s); }

inline Bitboard  operator&(Square s, Bitboard b) { return b & s; }
inline Bitboard  operator|(Square s, Bitboard b) { return b | s; }
inline Bitboard  operator^(Square s, Bitboard b) { return b ^ s; }

inline Bitboard  operator|(Square s1, Square s2) { return square_bb(s1) | s2; }

constexpr bool more_than_one(Bitboard b) {
  return b & (b - 1);
}

/// board_size_bb() returns a bitboard representing all the squares
/// on a board with given size.

inline Bitboard board_size_bb(File f, Rank r) {
  return BoardSizeBB[f][r];
}

constexpr bool opposite_colors(Square s1, Square s2) {
  return (s1 + rank_of(s1) + s2 + rank_of(s2)) & 1;
}


/// rank_bb() and file_bb() return a bitboard representing all the squares on
/// the given file or rank.

constexpr Bitboard rank_bb(Rank r) {
  return Rank1BB << (FILE_NB * r);
}

constexpr Bitboard rank_bb(Square s) {
  return rank_bb(rank_of(s));
}

constexpr Bitboard file_bb(File f) {
  return FileABB << f;
}

constexpr Bitboard file_bb(Square s) {
  return file_bb(file_of(s));
}


/// shift() moves a bitboard one or two steps as specified by the direction D

template<Direction D>
constexpr Bitboard shift(Bitboard b) {
  return  D == NORTH      ?  b                       << NORTH      : D == SOUTH      ?  b             >> NORTH
        : D == NORTH+NORTH?  b                       <<(2 * NORTH) : D == SOUTH+SOUTH?  b             >> (2 * NORTH)
        : D == EAST       ? (b & ~file_bb(FILE_MAX)) << EAST       : D == WEST       ? (b & ~FileABB) >> EAST
        : D == NORTH_EAST ? (b & ~file_bb(FILE_MAX)) << NORTH_EAST : D == NORTH_WEST ? (b & ~FileABB) << NORTH_WEST
        : D == SOUTH_EAST ? (b & ~file_bb(FILE_MAX)) >> NORTH_WEST : D == SOUTH_WEST ? (b & ~FileABB) >> NORTH_EAST
        : Bitboard(0);
}


/// shift() moves a bitboard one step along direction D (mainly for pawns)

constexpr Bitboard shift(Direction D, Bitboard b) {
  return  D == NORTH      ?  b                       << NORTH      : D == SOUTH      ?  b             >> NORTH
        : D == NORTH+NORTH?  b                       <<(2 * NORTH) : D == SOUTH+SOUTH?  b             >> (2 * NORTH)
        : D == EAST       ? (b & ~file_bb(FILE_MAX)) << EAST       : D == WEST       ? (b & ~FileABB) >> EAST
        : D == NORTH_EAST ? (b & ~file_bb(FILE_MAX)) << NORTH_EAST : D == NORTH_WEST ? (b & ~FileABB) << NORTH_WEST
        : D == SOUTH_EAST ? (b & ~file_bb(FILE_MAX)) >> NORTH_WEST : D == SOUTH_WEST ? (b & ~FileABB) >> NORTH_EAST
        : Bitboard(0);
}


/// pawn_attacks_bb() returns the squares attacked by pawns of the given color
/// from the squares in the given bitboard.

template<Color C>
constexpr Bitboard pawn_attacks_bb(Bitboard b) {
  return C == WHITE ? shift<NORTH_WEST>(b) | shift<NORTH_EAST>(b)
                    : shift<SOUTH_WEST>(b) | shift<SOUTH_EAST>(b);
}

inline Bitboard pawn_attacks_bb(Color c, Square s) {

  assert(is_ok(s));
  return PseudoAttacks[c][PAWN][s];
}


/// pawn_double_attacks_bb() returns the squares doubly attacked by pawns of the
/// given color from the squares in the given bitboard.

template<Color C>
constexpr Bitboard pawn_double_attacks_bb(Bitboard b) {
  return C == WHITE ? shift<NORTH_WEST>(b) & shift<NORTH_EAST>(b)
                    : shift<SOUTH_WEST>(b) & shift<SOUTH_EAST>(b);
}


/// adjacent_files_bb() returns a bitboard representing all the squares on the
/// adjacent files of a given square.

constexpr Bitboard adjacent_files_bb(Square s) {
  return shift<EAST>(file_bb(s)) | shift<WEST>(file_bb(s));
}


/// line_bb() returns a bitboard representing an entire line (from board edge
/// to board edge) that intersects the two given squares. If the given squares
/// are not on a same file/rank/diagonal, the function returns 0. For instance,
/// line_bb(SQ_C4, SQ_F7) will return a bitboard with the A2-G8 diagonal.

inline Bitboard line_bb(Square s1, Square s2) {

  assert(is_ok(s1) && is_ok(s2));
  return LineBB[s1][s2];
}


/// between_bb() returns a bitboard representing squares that are linearly
/// between the two given squares (excluding the given squares). If the given
/// squares are not on a same file/rank/diagonal, we return 0. For instance,
/// between_bb(SQ_C4, SQ_F7) will return a bitboard with squares D5 and E6.

inline Bitboard between_bb(Square s1, Square s2) {
  Bitboard b = line_bb(s1, s2) & ((AllSquares << s1) ^ (AllSquares << s2));
  return b & (b - 1); //exclude lsb
}

inline Bitboard between_bb(Square s1, Square s2, PieceType pt) {
  if (pt == HORSE)
      return PseudoAttacks[WHITE][WAZIR][s2] & PseudoAttacks[WHITE][FERS][s1];
  else if (pt == JANGGI_ELEPHANT)
      return  (PseudoAttacks[WHITE][WAZIR][s2] & PseudoAttacks[WHITE][ALFIL][s1])
            | (PseudoAttacks[WHITE][KNIGHT][s2] & PseudoAttacks[WHITE][FERS][s1]);
  else
      return between_bb(s1, s2);
}


/// forward_ranks_bb() returns a bitboard representing the squares on the ranks
/// in front of the given one, from the point of view of the given color. For instance,
/// forward_ranks_bb(BLACK, SQ_D3) will return the 16 squares on ranks 1 and 2.

constexpr Bitboard forward_ranks_bb(Color c, Square s) {
  return c == WHITE ? (AllSquares ^ Rank1BB) << FILE_NB * relative_rank(WHITE, s, RANK_MAX)
                    : (AllSquares ^ rank_bb(RANK_MAX)) >> FILE_NB * relative_rank(BLACK, s, RANK_MAX);
}

constexpr Bitboard forward_ranks_bb(Color c, Rank r) {
  return c == WHITE ? (AllSquares ^ Rank1BB) << FILE_NB * (r - RANK_1)
                    : (AllSquares ^ rank_bb(RANK_MAX)) >> FILE_NB * (RANK_MAX - r);
}


/// promotion_zone_bb() returns a bitboard representing the squares on all the ranks
/// in front of and on the given relative rank, from the point of view of the given color.
/// For instance, promotion_zone_bb(BLACK, RANK_7) will return the 16 squares on ranks 1 and 2.

inline Bitboard promotion_zone_bb(Color c, Rank r, Rank maxRank) {
  return forward_ranks_bb(c, relative_rank(c, r, maxRank)) | rank_bb(relative_rank(c, r, maxRank));
}


/// forward_file_bb() returns a bitboard representing all the squares along the
/// line in front of the given one, from the point of view of the given color.

constexpr Bitboard forward_file_bb(Color c, Square s) {
  return forward_ranks_bb(c, s) & file_bb(s);
}


/// pawn_attack_span() returns a bitboard representing all the squares that can
/// be attacked by a pawn of the given color when it moves along its file, starting
/// from the given square.

constexpr Bitboard pawn_attack_span(Color c, Square s) {
  return forward_ranks_bb(c, s) & adjacent_files_bb(s);
}


/// passed_pawn_span() returns a bitboard which can be used to test if a pawn of
/// the given color and on the given square is a passed pawn.

constexpr Bitboard passed_pawn_span(Color c, Square s) {
  return pawn_attack_span(c, s) | forward_file_bb(c, s);
}


/// aligned() returns true if the squares s1, s2 and s3 are aligned either on a
/// straight or on a diagonal line.

inline bool aligned(Square s1, Square s2, Square s3) {
  return line_bb(s1, s2) & s3;
}


/// distance() functions return the distance between x and y, defined as the
/// number of steps for a king in x to reach y.

template<typename T1 = Square> inline int distance(Square x, Square y);
template<> inline int distance<File>(Square x, Square y) { return std::abs(file_of(x) - file_of(y)); }
template<> inline int distance<Rank>(Square x, Square y) { return std::abs(rank_of(x) - rank_of(y)); }
template<> inline int distance<Square>(Square x, Square y) { return SquareDistance[x][y]; }

inline int edge_distance(File f, File maxFile = FILE_H) { return std::min(f, File(maxFile - f)); }
inline int edge_distance(Rank r, Rank maxRank = RANK_8) { return std::min(r, Rank(maxRank - r)); }


<<<<<<< HEAD
/// safe_destination() returns the bitboard of target square for the given step
/// from the given square. If the step is off the board, returns empty bitboard.

inline Bitboard safe_destination(Square s, int step)
{
    Square to = Square(s + step);
    return is_ok(to) && distance(s, to) <= 3 ? square_bb(to) : Bitboard(0);
}

template<RiderType R>
inline Bitboard rider_attacks_bb(Square s, Bitboard occupied) {

  assert(R == RIDER_BISHOP || R == RIDER_ROOK_H || R == RIDER_ROOK_V || R == RIDER_CANNON_H || R == RIDER_CANNON_V
         || R == RIDER_HORSE || R == RIDER_ELEPHANT || R == RIDER_JANGGI_ELEPHANT);
  const Magic& m =  R == RIDER_ROOK_H ? RookMagicsH[s]
                  : R == RIDER_ROOK_V ? RookMagicsV[s]
                  : R == RIDER_CANNON_H ? CannonMagicsH[s]
                  : R == RIDER_CANNON_V ? CannonMagicsV[s]
                  : R == RIDER_HORSE ? HorseMagics[s]
                  : R == RIDER_ELEPHANT ? ElephantMagics[s]
                  : R == RIDER_JANGGI_ELEPHANT ? JanggiElephantMagics[s]
                  : BishopMagics[s];
  return m.attacks[m.index(occupied)];
}


=======
>>>>>>> 288a6044
/// attacks_bb(Square) returns the pseudo attacks of the give piece type
/// assuming an empty board.

template<PieceType Pt>
inline Bitboard attacks_bb(Square s) {

  assert((Pt != PAWN) && (is_ok(s)));

  return PseudoAttacks[WHITE][Pt][s];
}


/// attacks_bb(Square, Bitboard) returns the attacks by the given piece
/// assuming the board is occupied according to the passed Bitboard.
/// Sliding piece attacks do not continue passed an occupied square.

template<PieceType Pt>
inline Bitboard attacks_bb(Square s, Bitboard occupied) {

  assert((Pt != PAWN) && (is_ok(s)));

  switch (Pt)
  {
  case BISHOP: return rider_attacks_bb<RIDER_BISHOP>(s, occupied);
  case ROOK  : return rider_attacks_bb<RIDER_ROOK_H>(s, occupied) | rider_attacks_bb<RIDER_ROOK_V>(s, occupied);
  case QUEEN : return attacks_bb<BISHOP>(s, occupied) | attacks_bb<ROOK>(s, occupied);
  default    : return PseudoAttacks[WHITE][Pt][s];
  }
}


inline Bitboard attacks_bb(Color c, PieceType pt, Square s, Bitboard occupied) {
  Bitboard b = LeaperAttacks[c][pt][s];
  if (AttackRiderTypes[pt] & RIDER_BISHOP)
      b |= rider_attacks_bb<RIDER_BISHOP>(s, occupied);
  if (AttackRiderTypes[pt] & RIDER_ROOK_H)
      b |= rider_attacks_bb<RIDER_ROOK_H>(s, occupied);
  if (AttackRiderTypes[pt] & RIDER_ROOK_V)
      b |= rider_attacks_bb<RIDER_ROOK_V>(s, occupied);
  if (AttackRiderTypes[pt] & RIDER_CANNON_H)
      b |= rider_attacks_bb<RIDER_CANNON_H>(s, occupied);
  if (AttackRiderTypes[pt] & RIDER_CANNON_V)
      b |= rider_attacks_bb<RIDER_CANNON_V>(s, occupied);
  if (AttackRiderTypes[pt] & RIDER_HORSE)
      b |= rider_attacks_bb<RIDER_HORSE>(s, occupied);
  if (AttackRiderTypes[pt] & RIDER_ELEPHANT)
      b |= rider_attacks_bb<RIDER_ELEPHANT>(s, occupied);
  if (AttackRiderTypes[pt] & RIDER_JANGGI_ELEPHANT)
      b |= rider_attacks_bb<RIDER_JANGGI_ELEPHANT>(s, occupied);
  return b & PseudoAttacks[c][pt][s];
}


inline Bitboard moves_bb(Color c, PieceType pt, Square s, Bitboard occupied) {
  Bitboard b = LeaperMoves[c][pt][s];
  if (MoveRiderTypes[pt] & RIDER_BISHOP)
      b |= rider_attacks_bb<RIDER_BISHOP>(s, occupied);
  if (MoveRiderTypes[pt] & RIDER_ROOK_H)
      b |= rider_attacks_bb<RIDER_ROOK_H>(s, occupied);
  if (MoveRiderTypes[pt] & RIDER_ROOK_V)
      b |= rider_attacks_bb<RIDER_ROOK_V>(s, occupied);
  if (MoveRiderTypes[pt] & RIDER_CANNON_H)
      b |= rider_attacks_bb<RIDER_CANNON_H>(s, occupied);
  if (MoveRiderTypes[pt] & RIDER_CANNON_V)
      b |= rider_attacks_bb<RIDER_CANNON_V>(s, occupied);
  if (MoveRiderTypes[pt] & RIDER_HORSE)
      b |= rider_attacks_bb<RIDER_HORSE>(s, occupied);
  if (MoveRiderTypes[pt] & RIDER_ELEPHANT)
      b |= rider_attacks_bb<RIDER_ELEPHANT>(s, occupied);
  if (MoveRiderTypes[pt] & RIDER_JANGGI_ELEPHANT)
      b |= rider_attacks_bb<RIDER_JANGGI_ELEPHANT>(s, occupied);
  return b & PseudoMoves[c][pt][s];
}


/// popcount() counts the number of non-zero bits in a bitboard

inline int popcount(Bitboard b) {

#ifndef USE_POPCNT

#ifdef LARGEBOARDS
  union { Bitboard bb; uint16_t u[8]; } v = { b };
  return  PopCnt16[v.u[0]] + PopCnt16[v.u[1]] + PopCnt16[v.u[2]] + PopCnt16[v.u[3]]
        + PopCnt16[v.u[4]] + PopCnt16[v.u[5]] + PopCnt16[v.u[6]] + PopCnt16[v.u[7]];
#else
  union { Bitboard bb; uint16_t u[4]; } v = { b };
  return PopCnt16[v.u[0]] + PopCnt16[v.u[1]] + PopCnt16[v.u[2]] + PopCnt16[v.u[3]];
#endif

#elif defined(_MSC_VER) || defined(__INTEL_COMPILER)

#ifdef LARGEBOARDS
  return (int)_mm_popcnt_u64(uint64_t(b >> 64)) + (int)_mm_popcnt_u64(uint64_t(b));
#else
  return (int)_mm_popcnt_u64(b);
#endif

#else // Assumed gcc or compatible compiler

#ifdef LARGEBOARDS
  return __builtin_popcountll(b >> 64) + __builtin_popcountll(b);
#else
  return __builtin_popcountll(b);
#endif

#endif
}


/// lsb() and msb() return the least/most significant bit in a non-zero bitboard

#if defined(__GNUC__)  // GCC, Clang, ICC

inline Square lsb(Bitboard b) {
  assert(b);
#ifdef LARGEBOARDS
  if (!(b << 64))
      return Square(__builtin_ctzll(b >> 64) + 64);
#endif
  return Square(__builtin_ctzll(b));
}

inline Square msb(Bitboard b) {
  assert(b);
#ifdef LARGEBOARDS
  if (b >> 64)
      return Square(int(SQUARE_BIT_MASK) ^ __builtin_clzll(b >> 64));
  return Square(int(SQUARE_BIT_MASK) ^ (__builtin_clzll(b) + 64));
#else
  return Square(int(SQUARE_BIT_MASK) ^ __builtin_clzll(b));
#endif
}

#elif defined(_MSC_VER)  // MSVC

#ifdef _WIN64  // MSVC, WIN64

inline Square lsb(Bitboard b) {
  assert(b);
  unsigned long idx;
#ifdef LARGEBOARDS
  if (uint64_t(b))
  {
      _BitScanForward64(&idx, uint64_t(b));
      return Square(idx);
  }
  else
  {
      _BitScanForward64(&idx, uint64_t(b >> 64));
      return Square(idx + 64);
  }
#else
  _BitScanForward64(&idx, b);
  return (Square) idx;
#endif
}

inline Square msb(Bitboard b) {
  assert(b);
  unsigned long idx;
#ifdef LARGEBOARDS
  if (b >> 64)
  {
      _BitScanReverse64(&idx, uint64_t(b >> 64));
      return Square(idx + 64);
  }
  else
  {
      _BitScanReverse64(&idx, uint64_t(b));
      return Square(idx);
  }
#else
  _BitScanReverse64(&idx, b);
  return (Square) idx;
#endif
}

#else  // MSVC, WIN32

inline Square lsb(Bitboard b) {
  assert(b);
  unsigned long idx;

#ifdef LARGEBOARDS
  if (b << 96) {
      _BitScanForward(&idx, uint32_t(b));
      return Square(idx);
  } else if (b << 64) {
      _BitScanForward(&idx, uint32_t(b >> 32));
      return Square(idx + 32);
  } else if (b << 32) {
      _BitScanForward(&idx, uint32_t(b >> 64));
      return Square(idx + 64);
  } else {
      _BitScanForward(&idx, uint32_t(b >> 96));
      return Square(idx + 96);
  }
#else
  if (b & 0xffffffff) {
      _BitScanForward(&idx, uint32_t(b));
      return Square(idx);
  } else {
      _BitScanForward(&idx, uint32_t(b >> 32));
      return Square(idx + 32);
  }
#endif
}

inline Square msb(Bitboard b) {
  assert(b);
  unsigned long idx;

#ifdef LARGEBOARDS
  if (b >> 96) {
      _BitScanReverse(&idx, uint32_t(b >> 96));
      return Square(idx + 96);
  } else if (b >> 64) {
      _BitScanReverse(&idx, uint32_t(b >> 64));
      return Square(idx + 64);
  } else
#endif
  if (b >> 32) {
      _BitScanReverse(&idx, uint32_t(b >> 32));
      return Square(idx + 32);
  } else {
      _BitScanReverse(&idx, uint32_t(b));
      return Square(idx);
  }
}

#endif

#else  // Compiler is neither GCC nor MSVC compatible

#error "Compiler not supported."

#endif


/// pop_lsb() finds and clears the least significant bit in a non-zero bitboard

inline Square pop_lsb(Bitboard* b) {
  assert(*b);
  const Square s = lsb(*b);
  *b &= *b - 1;
  return s;
}


/// frontmost_sq() returns the most advanced square for the given color,
/// requires a non-zero bitboard.
inline Square frontmost_sq(Color c, Bitboard b) {
  assert(b);
  return c == WHITE ? msb(b) : lsb(b);
}

#endif // #ifndef BITBOARD_H_INCLUDED<|MERGE_RESOLUTION|>--- conflicted
+++ resolved
@@ -374,16 +374,6 @@
 inline int edge_distance(File f, File maxFile = FILE_H) { return std::min(f, File(maxFile - f)); }
 inline int edge_distance(Rank r, Rank maxRank = RANK_8) { return std::min(r, Rank(maxRank - r)); }
 
-
-<<<<<<< HEAD
-/// safe_destination() returns the bitboard of target square for the given step
-/// from the given square. If the step is off the board, returns empty bitboard.
-
-inline Bitboard safe_destination(Square s, int step)
-{
-    Square to = Square(s + step);
-    return is_ok(to) && distance(s, to) <= 3 ? square_bb(to) : Bitboard(0);
-}
 
 template<RiderType R>
 inline Bitboard rider_attacks_bb(Square s, Bitboard occupied) {
@@ -402,8 +392,6 @@
 }
 
 
-=======
->>>>>>> 288a6044
 /// attacks_bb(Square) returns the pseudo attacks of the give piece type
 /// assuming an empty board.
 
