/*
  Stockfish, a UCI chess playing engine derived from Glaurung 2.1
  Copyright (C) 2004-2008 Tord Romstad (Glaurung author)
  Copyright (C) 2008-2015 Marco Costalba, Joona Kiiski, Tord Romstad
  Copyright (C) 2015-2018 Marco Costalba, Joona Kiiski, Gary Linscott, Tord Romstad

  Stockfish is free software: you can redistribute it and/or modify
  it under the terms of the GNU General Public License as published by
  the Free Software Foundation, either version 3 of the License, or
  (at your option) any later version.

  Stockfish is distributed in the hope that it will be useful,
  but WITHOUT ANY WARRANTY; without even the implied warranty of
  MERCHANTABILITY or FITNESS FOR A PARTICULAR PURPOSE.  See the
  GNU General Public License for more details.

  You should have received a copy of the GNU General Public License
  along with this program.  If not, see <http://www.gnu.org/licenses/>.
*/

#ifndef TYPES_H_INCLUDED
#define TYPES_H_INCLUDED

/// When compiling with provided Makefile (e.g. for Linux and OSX), configuration
/// is done automatically. To get started type 'make help'.
///
/// When Makefile is not used (e.g. with Microsoft Visual Studio) some switches
/// need to be set manually:
///
/// -DNDEBUG      | Disable debugging mode. Always use this for release.
///
/// -DNO_PREFETCH | Disable use of prefetch asm-instruction. You may need this to
///               | run on some very old machines.
///
/// -DUSE_POPCNT  | Add runtime support for use of popcnt asm-instruction. Works
///               | only in 64-bit mode and requires hardware with popcnt support.
///
/// -DUSE_PEXT    | Add runtime support for use of pext asm-instruction. Works
///               | only in 64-bit mode and requires hardware with pext support.

#include <cassert>
#include <cctype>
#include <climits>
#include <cstdint>
#include <cstdlib>

#if defined(_MSC_VER)
// Disable some silly and noisy warning from MSVC compiler
#pragma warning(disable: 4127) // Conditional expression is constant
#pragma warning(disable: 4146) // Unary minus operator applied to unsigned type
#pragma warning(disable: 4800) // Forcing value to bool 'true' or 'false'
#endif

/// Predefined macros hell:
///
/// __GNUC__           Compiler is gcc, Clang or Intel on Linux
/// __INTEL_COMPILER   Compiler is Intel
/// _MSC_VER           Compiler is MSVC or Intel on Windows
/// _WIN32             Building on Windows (any)
/// _WIN64             Building on Windows 64 bit

#if defined(_WIN64) && defined(_MSC_VER) // No Makefile used
#  include <intrin.h> // Microsoft header for _BitScanForward64()
#  define IS_64BIT
#endif

#if defined(USE_POPCNT) && (defined(__INTEL_COMPILER) || defined(_MSC_VER))
#  include <nmmintrin.h> // Intel and Microsoft header for _mm_popcnt_u64()
#endif

#if !defined(NO_PREFETCH) && (defined(__INTEL_COMPILER) || defined(_MSC_VER))
#  include <xmmintrin.h> // Intel and Microsoft header for _mm_prefetch()
#endif

#if defined(USE_PEXT)
#  include <immintrin.h> // Header for _pext_u64() intrinsic
#  ifdef LARGEBOARDS
#    define pext(b, m) (_pext_u64(b, m) ^ (_pext_u64(b >> 64, m >> 64) << popcount((m << 64) >> 64)))
#  else
#    define pext(b, m) _pext_u64(b, m)
#  endif
#else
#  define pext(b, m) 0
#endif

#ifdef USE_POPCNT
constexpr bool HasPopCnt = true;
#else
constexpr bool HasPopCnt = false;
#endif

#ifdef USE_PEXT
constexpr bool HasPext = true;
#else
constexpr bool HasPext = false;
#endif

#ifdef IS_64BIT
constexpr bool Is64Bit = true;
#else
constexpr bool Is64Bit = false;
#endif

typedef uint64_t Key;
#ifdef LARGEBOARDS
typedef unsigned __int128 Bitboard;
constexpr int SQUARE_BITS = 7;
#else
typedef uint64_t Bitboard;
constexpr int SQUARE_BITS = 6;
#endif

constexpr int MAX_MOVES = 512;
constexpr int MAX_PLY   = 128;

/// A move needs 16 bits to be stored
///
/// bit  0- 5: destination square (from 0 to 63)
/// bit  6-11: origin square (from 0 to 63)
/// bit 12-13: promotion piece type - 2 (from KNIGHT-2 to QUEEN-2)
/// bit 14-15: special move flag: promotion (1), en passant (2), castling (3)
/// NOTE: EN-PASSANT bit is set only when a pawn can be captured
///
/// Special cases are MOVE_NONE and MOVE_NULL. We can sneak these in because in
/// any normal move destination square is always different from origin square
/// while MOVE_NONE and MOVE_NULL have the same origin and destination square.

enum Move : int {
  MOVE_NONE,
  MOVE_NULL = 1 + (1 << SQUARE_BITS)
};

enum MoveType : int {
  NORMAL,
  ENPASSANT          = 1 << (2 * SQUARE_BITS),
  CASTLING           = 2 << (2 * SQUARE_BITS),
  PROMOTION          = 3 << (2 * SQUARE_BITS),
  DROP               = 4 << (2 * SQUARE_BITS),
  PIECE_PROMOTION    = 5 << (2 * SQUARE_BITS),
  PIECE_DEMOTION     = 6 << (2 * SQUARE_BITS),
};

constexpr int MOVE_TYPE_BITS = 4;

enum Color {
  WHITE, BLACK, COLOR_NB = 2
};

enum CastlingSide {
  KING_SIDE, QUEEN_SIDE, CASTLING_SIDE_NB = 2
};

enum CastlingRight {
  NO_CASTLING,
  WHITE_OO,
  WHITE_OOO = WHITE_OO << 1,
  BLACK_OO  = WHITE_OO << 2,
  BLACK_OOO = WHITE_OO << 3,
  ANY_CASTLING = WHITE_OO | WHITE_OOO | BLACK_OO | BLACK_OOO,
  CASTLING_RIGHT_NB = 16
};

template<Color C, CastlingSide S> struct MakeCastling {
  static constexpr CastlingRight
  right = C == WHITE ? S == QUEEN_SIDE ? WHITE_OOO : WHITE_OO
                     : S == QUEEN_SIDE ? BLACK_OOO : BLACK_OO;
};

enum CheckCount : int {
  CHECKS_0 = 0, CHECKS_NB = 11
};

enum CountingRule {
  NO_COUNTING, MAKRUK_COUNTING, ASEAN_COUNTING
};

enum Phase {
  PHASE_ENDGAME,
  PHASE_MIDGAME = 128,
  MG = 0, EG = 1, PHASE_NB = 2
};

enum ScaleFactor {
  SCALE_FACTOR_DRAW    = 0,
  SCALE_FACTOR_NORMAL  = 64,
  SCALE_FACTOR_MAX     = 128,
  SCALE_FACTOR_NONE    = 255
};

enum Bound {
  BOUND_NONE,
  BOUND_UPPER,
  BOUND_LOWER,
  BOUND_EXACT = BOUND_UPPER | BOUND_LOWER
};

enum Value : int {
  VALUE_ZERO      = 0,
  VALUE_DRAW      = 0,
  VALUE_KNOWN_WIN = 10000,
  VALUE_MATE      = 32000,
  VALUE_INFINITE  = 32001,
  VALUE_NONE      = 32002,

  VALUE_MATE_IN_MAX_PLY  =  VALUE_MATE - 2 * MAX_PLY,
  VALUE_MATED_IN_MAX_PLY = -VALUE_MATE + 2 * MAX_PLY,

  PawnValueMg              = 171,   PawnValueEg              = 240,
  KnightValueMg            = 764,   KnightValueEg            = 848,
  BishopValueMg            = 826,   BishopValueEg            = 891,
  RookValueMg              = 1282,  RookValueEg              = 1373,
  QueenValueMg             = 2500,  QueenValueEg             = 2670,
  FersValueMg              = 400,   FersValueEg              = 400,
  AlfilValueMg             = 300,   AlfilValueEg             = 300,
  SilverValueMg            = 600,   SilverValueEg            = 600,
  AiwokValueMg             = 2500,  AiwokValueEg             = 2500,
  BersValueMg              = 2000,  BersValueEg              = 2000,
  ArchbishopValueMg        = 2000,  ArchbishopValueEg        = 2000,
  ChancellorValueMg        = 2300,  ChancellorValueEg        = 2300,
  AmazonValueMg            = 3000,  AmazonValueEg            = 3000,
  KnibisValueMg            = 800,   KnibisValueEg            = 800,
  BiskniValueMg            = 800,   BiskniValueEg            = 800,
  ShogiPawnValueMg         = 100,   ShogiPawnValueEg         = 100,
  LanceValueMg             = 300,   LanceValueEg             = 300,
  ShogiKnightValueMg       = 300,   ShogiKnightValueEg       = 300,
  EuroShogiKnightValueMg   = 400,   EuroShogiKnightValueEg   = 400,
  GoldValueMg              = 600,   GoldValueEg              = 600,
  HorseValueMg             = 1500,  HorseValueEg             = 1500,
  ClobberPieceValueMg      = 300,   ClobberPieceValueEg      = 300,
  BreakthroughPieceValueMg = 300,   BreakthroughPieceValueEg = 300,
  ImmobilePieceValueMg     = 100,   ImmobilePieceValueEg     = 100,
  WazirValueMg             = 400,   WazirValueEg             = 400,
  CommonerValueMg          = 600,   CommonerValueEg          = 600,

  MidgameLimit  = 15258, EndgameLimit  = 3915
};

constexpr int PIECE_TYPE_BITS = 5; // PIECE_TYPE_NB = pow(2, PIECE_TYPE_BITS)

enum PieceType {
  NO_PIECE_TYPE, PAWN, KNIGHT, BISHOP, ROOK, QUEEN,
  FERS, MET = FERS, ALFIL, SILVER, KHON = SILVER, AIWOK, BERS, DRAGON = BERS,
  ARCHBISHOP, CHANCELLOR, AMAZON, KNIBIS, BISKNI,
  SHOGI_PAWN, LANCE, SHOGI_KNIGHT, EUROSHOGI_KNIGHT, GOLD, HORSE,
  CLOBBER_PIECE, BREAKTHROUGH_PIECE, IMMOBILE_PIECE, WAZIR, COMMONER, KING,
  ALL_PIECES = 0,

  PIECE_TYPE_NB = 1 << PIECE_TYPE_BITS
};
static_assert(KING < PIECE_TYPE_NB, "KING exceeds PIECE_TYPE_NB.");
static_assert(PIECE_TYPE_BITS <= 6, "PIECE_TYPE uses more than 6 bit");
static_assert(!(PIECE_TYPE_NB & (PIECE_TYPE_NB - 1)), "PIECE_TYPE_NB is not a power of 2");

static_assert(2 * SQUARE_BITS + MOVE_TYPE_BITS + 2 * PIECE_TYPE_BITS <= 32, "Move encoding uses more than 32 bits");

enum Piece {
  NO_PIECE,
  PIECE_NB = 2 * PIECE_TYPE_NB
};

extern Value PieceValue[PHASE_NB][PIECE_NB];

enum Depth : int {

  ONE_PLY = 1,

  DEPTH_ZERO          =  0 * ONE_PLY,
  DEPTH_QS_CHECKS     =  0 * ONE_PLY,
  DEPTH_QS_NO_CHECKS  = -1 * ONE_PLY,
  DEPTH_QS_RECAPTURES = -5 * ONE_PLY,

  DEPTH_NONE = -6 * ONE_PLY,
  DEPTH_MAX  = MAX_PLY * ONE_PLY
};

static_assert(!(ONE_PLY & (ONE_PLY - 1)), "ONE_PLY is not a power of 2");

enum Square : int {
#ifdef LARGEBOARDS
  SQ_A1, SQ_B1, SQ_C1, SQ_D1, SQ_E1, SQ_F1, SQ_G1, SQ_H1, SQ_I1, SQ_J1, SQ_K1, SQ_L1,
  SQ_A2, SQ_B2, SQ_C2, SQ_D2, SQ_E2, SQ_F2, SQ_G2, SQ_H2, SQ_I2, SQ_J2, SQ_K2, SQ_L2,
  SQ_A3, SQ_B3, SQ_C3, SQ_D3, SQ_E3, SQ_F3, SQ_G3, SQ_H3, SQ_I3, SQ_J3, SQ_K3, SQ_L3,
  SQ_A4, SQ_B4, SQ_C4, SQ_D4, SQ_E4, SQ_F4, SQ_G4, SQ_H4, SQ_I4, SQ_J4, SQ_K4, SQ_L4,
  SQ_A5, SQ_B5, SQ_C5, SQ_D5, SQ_E5, SQ_F5, SQ_G5, SQ_H5, SQ_I5, SQ_J5, SQ_K5, SQ_L5,
  SQ_A6, SQ_B6, SQ_C6, SQ_D6, SQ_E6, SQ_F6, SQ_G6, SQ_H6, SQ_I6, SQ_J6, SQ_K6, SQ_L6,
  SQ_A7, SQ_B7, SQ_C7, SQ_D7, SQ_E7, SQ_F7, SQ_G7, SQ_H7, SQ_I7, SQ_J7, SQ_K7, SQ_L7,
  SQ_A8, SQ_B8, SQ_C8, SQ_D8, SQ_E8, SQ_F8, SQ_G8, SQ_H8, SQ_I8, SQ_J8, SQ_K8, SQ_L8,
  SQ_A9, SQ_B9, SQ_C9, SQ_D9, SQ_E9, SQ_F9, SQ_G9, SQ_H9, SQ_I9, SQ_J9, SQ_K9, SQ_L9,
  SQ_A10, SQ_B10, SQ_C10, SQ_D10, SQ_E10, SQ_F10, SQ_G10, SQ_H10, SQ_I10, SQ_J10, SQ_K10, SQ_L10,
#else
  SQ_A1, SQ_B1, SQ_C1, SQ_D1, SQ_E1, SQ_F1, SQ_G1, SQ_H1,
  SQ_A2, SQ_B2, SQ_C2, SQ_D2, SQ_E2, SQ_F2, SQ_G2, SQ_H2,
  SQ_A3, SQ_B3, SQ_C3, SQ_D3, SQ_E3, SQ_F3, SQ_G3, SQ_H3,
  SQ_A4, SQ_B4, SQ_C4, SQ_D4, SQ_E4, SQ_F4, SQ_G4, SQ_H4,
  SQ_A5, SQ_B5, SQ_C5, SQ_D5, SQ_E5, SQ_F5, SQ_G5, SQ_H5,
  SQ_A6, SQ_B6, SQ_C6, SQ_D6, SQ_E6, SQ_F6, SQ_G6, SQ_H6,
  SQ_A7, SQ_B7, SQ_C7, SQ_D7, SQ_E7, SQ_F7, SQ_G7, SQ_H7,
  SQ_A8, SQ_B8, SQ_C8, SQ_D8, SQ_E8, SQ_F8, SQ_G8, SQ_H8,
#endif
  SQ_NONE,

#ifdef LARGEBOARDS
  SQUARE_NB = 120,
  SQUARE_BIT_MASK = 127,
#else
  SQUARE_NB = 64,
  SQUARE_BIT_MASK = 63,
#endif
  SQ_MAX = SQUARE_NB - 1
};

enum Direction : int {
#ifdef LARGEBOARDS
  NORTH =  12,
#else
  NORTH =  8,
#endif
  EAST  =  1,
  SOUTH = -NORTH,
  WEST  = -EAST,

  NORTH_EAST = NORTH + EAST,
  SOUTH_EAST = SOUTH + EAST,
  SOUTH_WEST = SOUTH + WEST,
  NORTH_WEST = NORTH + WEST
};

enum File : int {
#ifdef LARGEBOARDS
  FILE_A, FILE_B, FILE_C, FILE_D, FILE_E, FILE_F, FILE_G, FILE_H, FILE_I, FILE_J, FILE_K, FILE_L,
#else
  FILE_A, FILE_B, FILE_C, FILE_D, FILE_E, FILE_F, FILE_G, FILE_H,
#endif
  FILE_NB,
  FILE_MAX = FILE_NB - 1
};

enum Rank : int {
#ifdef LARGEBOARDS
  RANK_1, RANK_2, RANK_3, RANK_4, RANK_5, RANK_6, RANK_7, RANK_8, RANK_9, RANK_10,
#else
  RANK_1, RANK_2, RANK_3, RANK_4, RANK_5, RANK_6, RANK_7, RANK_8,
#endif
  RANK_NB,
  RANK_MAX = RANK_NB - 1
};


/// Score enum stores a middlegame and an endgame value in a single integer (enum).
/// The least significant 16 bits are used to store the middlegame value and the
/// upper 16 bits are used to store the endgame value. We have to take care to
/// avoid left-shifting a signed int to avoid undefined behavior.
enum Score : int { SCORE_ZERO };

constexpr Score make_score(int mg, int eg) {
  return Score((int)((unsigned int)eg << 16) + mg);
}

/// Extracting the signed lower and upper 16 bits is not so trivial because
/// according to the standard a simple cast to short is implementation defined
/// and so is a right shift of a signed integer.
inline Value eg_value(Score s) {
  union { uint16_t u; int16_t s; } eg = { uint16_t(unsigned(s + 0x8000) >> 16) };
  return Value(eg.s);
}

inline Value mg_value(Score s) {
  union { uint16_t u; int16_t s; } mg = { uint16_t(unsigned(s)) };
  return Value(mg.s);
}

#define ENABLE_BASE_OPERATORS_ON(T)                                \
constexpr T operator+(T d1, T d2) { return T(int(d1) + int(d2)); } \
constexpr T operator-(T d1, T d2) { return T(int(d1) - int(d2)); } \
constexpr T operator-(T d) { return T(-int(d)); }                  \
inline T& operator+=(T& d1, T d2) { return d1 = d1 + d2; }         \
inline T& operator-=(T& d1, T d2) { return d1 = d1 - d2; }

#define ENABLE_INCR_OPERATORS_ON(T)                                \
inline T& operator++(T& d) { return d = T(int(d) + 1); }           \
inline T& operator--(T& d) { return d = T(int(d) - 1); }

#define ENABLE_FULL_OPERATORS_ON(T)                                \
ENABLE_BASE_OPERATORS_ON(T)                                        \
ENABLE_INCR_OPERATORS_ON(T)                                        \
constexpr T operator*(int i, T d) { return T(i * int(d)); }        \
constexpr T operator*(T d, int i) { return T(int(d) * i); }        \
constexpr T operator/(T d, int i) { return T(int(d) / i); }        \
constexpr int operator/(T d1, T d2) { return int(d1) / int(d2); }  \
inline T& operator*=(T& d, int i) { return d = T(int(d) * i); }    \
inline T& operator/=(T& d, int i) { return d = T(int(d) / i); }

ENABLE_FULL_OPERATORS_ON(Value)
ENABLE_FULL_OPERATORS_ON(CheckCount)
ENABLE_FULL_OPERATORS_ON(Depth)
ENABLE_FULL_OPERATORS_ON(Direction)

ENABLE_INCR_OPERATORS_ON(PieceType)
ENABLE_INCR_OPERATORS_ON(Piece)
ENABLE_INCR_OPERATORS_ON(Color)
ENABLE_INCR_OPERATORS_ON(Square)
ENABLE_INCR_OPERATORS_ON(File)
ENABLE_INCR_OPERATORS_ON(Rank)

ENABLE_BASE_OPERATORS_ON(Score)

#undef ENABLE_FULL_OPERATORS_ON
#undef ENABLE_INCR_OPERATORS_ON
#undef ENABLE_BASE_OPERATORS_ON

/// Additional operators to add integers to a Value
constexpr Value operator+(Value v, int i) { return Value(int(v) + i); }
constexpr Value operator-(Value v, int i) { return Value(int(v) - i); }
inline Value& operator+=(Value& v, int i) { return v = v + i; }
inline Value& operator-=(Value& v, int i) { return v = v - i; }

/// Additional operators to add a Direction to a Square
constexpr Square operator+(Square s, Direction d) { return Square(int(s) + int(d)); }
constexpr Square operator-(Square s, Direction d) { return Square(int(s) - int(d)); }
inline Square& operator+=(Square& s, Direction d) { return s = s + d; }
inline Square& operator-=(Square& s, Direction d) { return s = s - d; }

/// Only declared but not defined. We don't want to multiply two scores due to
/// a very high risk of overflow. So user should explicitly convert to integer.
Score operator*(Score, Score) = delete;

/// Division of a Score must be handled separately for each term
inline Score operator/(Score s, int i) {
  return make_score(mg_value(s) / i, eg_value(s) / i);
}

/// Multiplication of a Score by an integer. We check for overflow in debug mode.
inline Score operator*(Score s, int i) {

  Score result = Score(int(s) * i);

  assert(eg_value(result) == (i * eg_value(s)));
  assert(mg_value(result) == (i * mg_value(s)));
  assert((i == 0) || (result / i) == s);

  return result;
}

constexpr Color operator~(Color c) {
  return Color(c ^ BLACK); // Toggle color
}

constexpr Square operator~(Square s) {
#ifdef LARGEBOARDS
  return Square(s - FILE_NB * (s / FILE_NB * 2 - RANK_MAX)); // Vertical flip SQ_A1 -> SQ_A10
#else
  return Square(s ^ SQ_A8); // Vertical flip SQ_A1 -> SQ_A8
#endif
}

constexpr File operator~(File f) {
  return File(FILE_MAX - f); // Horizontal flip FILE_A -> FILE_H
}

constexpr Rank operator~(Rank r) {
  return Rank(RANK_MAX - r); // Vertical flip Rank_1 -> Rank_8
}

constexpr Piece operator~(Piece pc) {
  return Piece(pc ^ PIECE_TYPE_NB); // Swap color of piece BLACK KNIGHT -> WHITE KNIGHT
}

constexpr CastlingRight operator|(Color c, CastlingSide s) {
  return CastlingRight(WHITE_OO << ((s == QUEEN_SIDE) + 2 * c));
}

constexpr Value mate_in(int ply) {
  return VALUE_MATE - ply;
}

constexpr Value mated_in(int ply) {
  return -VALUE_MATE + ply;
}

constexpr Value convert_mate_value(Value v, int ply) {
  return  v ==  VALUE_MATE ? mate_in(ply)
        : v == -VALUE_MATE ? mated_in(ply)
        : v;
}

constexpr Square make_square(File f, Rank r) {
  return Square(r * FILE_NB + f);
}

constexpr Piece make_piece(Color c, PieceType pt) {
  return Piece((c << PIECE_TYPE_BITS) + pt);
}

constexpr PieceType type_of(Piece pc) {
  return PieceType(pc & (PIECE_TYPE_NB - 1));
}

inline Color color_of(Piece pc) {
  assert(pc != NO_PIECE);
  return Color(pc >> PIECE_TYPE_BITS);
}

constexpr bool is_ok(Square s) {
  return s >= SQ_A1 && s <= SQ_MAX;
}

constexpr File file_of(Square s) {
  return File(s % FILE_NB);
}

constexpr Rank rank_of(Square s) {
  return Rank(s / FILE_NB);
}

constexpr Rank relative_rank(Color c, Rank r, Rank maxRank = RANK_8) {
  return Rank(c == WHITE ? r : maxRank - r);
}

constexpr Rank relative_rank(Color c, Square s, Rank maxRank = RANK_8) {
  return relative_rank(c, rank_of(s), maxRank);
}

constexpr Square relative_square(Color c, Square s, Rank maxRank = RANK_8) {
  return make_square(file_of(s), relative_rank(c, s, maxRank));
}

inline bool opposite_colors(Square s1, Square s2) {
#ifdef LARGEBOARDS
  return int(s1 - (s1 % FILE_NB)) ^ int(s2 - (s2 % FILE_NB));
#else
  int s = int(s1) ^ int(s2);
  return ((s >> 3) ^ s) & 1;
#endif
}

constexpr Direction pawn_push(Color c) {
  return c == WHITE ? NORTH : SOUTH;
}

inline MoveType type_of(Move m) {
  return MoveType(m & (15 << (2 * SQUARE_BITS)));
}

constexpr Square to_sq(Move m) {
  return Square(m & SQUARE_BIT_MASK);
}

inline Square from_sq(Move m) {
  if (type_of(m) == DROP)
      return SQ_NONE;
  return Square((m >> SQUARE_BITS) & SQUARE_BIT_MASK);
}

inline int from_to(Move m) {
 return to_sq(m) + (from_sq(m) << SQUARE_BITS);
}

inline PieceType promotion_type(Move m) {
  return type_of(m) == PROMOTION ? PieceType((m >> (2 * SQUARE_BITS + MOVE_TYPE_BITS)) & (PIECE_TYPE_NB - 1)) : NO_PIECE_TYPE;
}

<<<<<<< HEAD
inline Move make_move(Square from, Square to) {
  return Move((from << SQUARE_BITS) + to);
=======
constexpr Move make_move(Square from, Square to) {
  return Move((from << 6) + to);
>>>>>>> a0579351
}

template<MoveType T>
inline Move make(Square from, Square to, PieceType pt = NO_PIECE_TYPE) {
  return Move((pt << (2 * SQUARE_BITS + MOVE_TYPE_BITS)) + T + (from << SQUARE_BITS) + to);
}

constexpr Move make_drop(Square to, PieceType pt_in_hand, PieceType pt_dropped) {
  return Move((pt_in_hand << (2 * SQUARE_BITS + MOVE_TYPE_BITS + PIECE_TYPE_BITS)) + (pt_dropped << (2 * SQUARE_BITS + MOVE_TYPE_BITS)) + DROP + to);
}

constexpr PieceType dropped_piece_type(Move m) {
  return PieceType((m >> (2 * SQUARE_BITS + MOVE_TYPE_BITS)) & (PIECE_TYPE_NB - 1));
}

constexpr PieceType in_hand_piece_type(Move m) {
  return PieceType((m >> (2 * SQUARE_BITS + MOVE_TYPE_BITS + PIECE_TYPE_BITS)) & (PIECE_TYPE_NB - 1));
}

inline bool is_ok(Move m) {
  return from_sq(m) != to_sq(m) || type_of(m) == PROMOTION; // Catch MOVE_NULL and MOVE_NONE
}

#endif // #ifndef TYPES_H_INCLUDED<|MERGE_RESOLUTION|>--- conflicted
+++ resolved
@@ -559,13 +559,8 @@
   return type_of(m) == PROMOTION ? PieceType((m >> (2 * SQUARE_BITS + MOVE_TYPE_BITS)) & (PIECE_TYPE_NB - 1)) : NO_PIECE_TYPE;
 }
 
-<<<<<<< HEAD
-inline Move make_move(Square from, Square to) {
+constexpr Move make_move(Square from, Square to) {
   return Move((from << SQUARE_BITS) + to);
-=======
-constexpr Move make_move(Square from, Square to) {
-  return Move((from << 6) + to);
->>>>>>> a0579351
 }
 
 template<MoveType T>
