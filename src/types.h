--- conflicted
+++ resolved
@@ -321,7 +321,6 @@
   BishopValueMg = 825,   BishopValueEg = 915,
   RookValueMg   = 1276,  RookValueEg   = 1380,
   QueenValueMg  = 2538,  QueenValueEg  = 2682,
-<<<<<<< HEAD
   FersValueMg              = 420,   FersValueEg              = 450,
   AlfilValueMg             = 350,   AlfilValueEg             = 330,
   FersAlfilValueMg         = 700,   FersAlfilValueEg         = 650,
@@ -354,9 +353,7 @@
   WazirValueMg             = 400,   WazirValueEg             = 350,
   CommonerValueMg          = 700,   CommonerValueEg          = 900,
   CentaurValueMg           = 1800,  CentaurValueEg           = 1900,
-=======
   Tempo = 28,
->>>>>>> c6839a26
 
   MidgameLimit  = 15258, EndgameLimit  = 3915
 };
@@ -401,11 +398,58 @@
 };
 
 constexpr Value PieceValue[PHASE_NB][PIECE_NB] = {
-  { VALUE_ZERO, PawnValueMg, KnightValueMg, BishopValueMg, RookValueMg, QueenValueMg, VALUE_ZERO, VALUE_ZERO,
-    VALUE_ZERO, PawnValueMg, KnightValueMg, BishopValueMg, RookValueMg, QueenValueMg, VALUE_ZERO, VALUE_ZERO },
-  { VALUE_ZERO, PawnValueEg, KnightValueEg, BishopValueEg, RookValueEg, QueenValueEg, VALUE_ZERO, VALUE_ZERO,
-    VALUE_ZERO, PawnValueEg, KnightValueEg, BishopValueEg, RookValueEg, QueenValueEg, VALUE_ZERO, VALUE_ZERO }
-};
+  { VALUE_ZERO, PawnValueMg, KnightValueMg, BishopValueMg, RookValueMg, QueenValueMg,
+    FersValueMg, AlfilValueMg, FersAlfilValueMg, SilverValueMg, AiwokValueMg, BersValueMg,
+    ArchbishopValueMg, ChancellorValueMg, AmazonValueMg, KnibisValueMg, BiskniValueMg, KnirooValueMg, RookniValueMg,
+    ShogiPawnValueMg, LanceValueMg, ShogiKnightValueMg, EuroShogiKnightValueMg, GoldValueMg, DragonHorseValueMg,
+    ClobberPieceValueMg, BreakthroughPieceValueMg, ImmobilePieceValueMg,
+    CannonPieceValueMg, JanggiCannonPieceValueMg, SoldierValueMg, HorseValueMg, ElephantValueMg, JanggiElephantValueMg, BannerValueMg,
+    WazirValueMg, CommonerValueMg, CentaurValueMg, VALUE_ZERO, VALUE_ZERO, VALUE_ZERO,
+    VALUE_ZERO, VALUE_ZERO, VALUE_ZERO, VALUE_ZERO, VALUE_ZERO,
+    VALUE_ZERO, VALUE_ZERO, VALUE_ZERO, VALUE_ZERO, VALUE_ZERO,
+    VALUE_ZERO, VALUE_ZERO, VALUE_ZERO, VALUE_ZERO, VALUE_ZERO,
+    VALUE_ZERO, VALUE_ZERO, VALUE_ZERO, VALUE_ZERO, VALUE_ZERO,
+    VALUE_ZERO, VALUE_ZERO, VALUE_ZERO,
+    VALUE_ZERO, PawnValueMg, KnightValueMg, BishopValueMg, RookValueMg, QueenValueMg,
+    FersValueMg, AlfilValueMg, FersAlfilValueMg, SilverValueMg, AiwokValueMg, BersValueMg,
+    ArchbishopValueMg, ChancellorValueMg, AmazonValueMg, KnibisValueMg, BiskniValueMg, KnirooValueMg, RookniValueMg,
+    ShogiPawnValueMg, LanceValueMg, ShogiKnightValueMg, EuroShogiKnightValueMg, GoldValueMg, DragonHorseValueMg,
+    ClobberPieceValueMg, BreakthroughPieceValueMg, ImmobilePieceValueMg,
+    CannonPieceValueMg, JanggiCannonPieceValueMg, SoldierValueMg, HorseValueMg, ElephantValueMg, JanggiElephantValueMg, BannerValueMg,
+    WazirValueMg, CommonerValueMg, CentaurValueMg, VALUE_ZERO, VALUE_ZERO, VALUE_ZERO,
+    VALUE_ZERO, VALUE_ZERO, VALUE_ZERO, VALUE_ZERO, VALUE_ZERO,
+    VALUE_ZERO, VALUE_ZERO, VALUE_ZERO, VALUE_ZERO, VALUE_ZERO,
+    VALUE_ZERO, VALUE_ZERO, VALUE_ZERO, VALUE_ZERO, VALUE_ZERO,
+    VALUE_ZERO, VALUE_ZERO, VALUE_ZERO, VALUE_ZERO, VALUE_ZERO,
+    VALUE_ZERO, VALUE_ZERO, VALUE_ZERO },
+  { VALUE_ZERO, PawnValueEg, KnightValueEg, BishopValueEg, RookValueEg, QueenValueEg,
+    FersValueEg, AlfilValueEg, FersAlfilValueEg, SilverValueEg, AiwokValueEg, BersValueEg,
+    ArchbishopValueMg, ChancellorValueEg, AmazonValueEg, KnibisValueMg, BiskniValueMg, KnirooValueEg, RookniValueEg,
+    ShogiPawnValueEg, LanceValueEg, ShogiKnightValueEg, EuroShogiKnightValueEg, GoldValueEg, DragonHorseValueEg,
+    ClobberPieceValueEg, BreakthroughPieceValueEg, ImmobilePieceValueEg,
+    CannonPieceValueEg, JanggiCannonPieceValueEg, SoldierValueEg, HorseValueEg, ElephantValueEg, JanggiElephantValueEg, BannerValueEg,
+    WazirValueEg, CommonerValueEg, CentaurValueEg, VALUE_ZERO, VALUE_ZERO, VALUE_ZERO,
+    VALUE_ZERO, VALUE_ZERO, VALUE_ZERO, VALUE_ZERO, VALUE_ZERO,
+    VALUE_ZERO, VALUE_ZERO, VALUE_ZERO, VALUE_ZERO, VALUE_ZERO,
+    VALUE_ZERO, VALUE_ZERO, VALUE_ZERO, VALUE_ZERO, VALUE_ZERO,
+    VALUE_ZERO, VALUE_ZERO, VALUE_ZERO, VALUE_ZERO, VALUE_ZERO,
+    VALUE_ZERO, VALUE_ZERO, VALUE_ZERO,
+    VALUE_ZERO, PawnValueEg, KnightValueEg, BishopValueEg, RookValueEg, QueenValueEg,
+    FersValueEg, AlfilValueEg, FersAlfilValueEg, SilverValueEg, AiwokValueEg, BersValueEg,
+    ArchbishopValueMg, ChancellorValueEg, AmazonValueEg, KnibisValueMg, BiskniValueMg, KnirooValueEg, RookniValueEg,
+    ShogiPawnValueEg, LanceValueEg, ShogiKnightValueEg, EuroShogiKnightValueEg, GoldValueEg, DragonHorseValueEg,
+    ClobberPieceValueEg, BreakthroughPieceValueEg, ImmobilePieceValueEg,
+    CannonPieceValueEg, JanggiCannonPieceValueEg, SoldierValueEg, HorseValueEg, ElephantValueEg, JanggiElephantValueEg, BannerValueEg,
+    WazirValueEg, CommonerValueEg, CentaurValueEg, VALUE_ZERO, VALUE_ZERO, VALUE_ZERO,
+    VALUE_ZERO, VALUE_ZERO, VALUE_ZERO, VALUE_ZERO, VALUE_ZERO,
+    VALUE_ZERO, VALUE_ZERO, VALUE_ZERO, VALUE_ZERO, VALUE_ZERO,
+    VALUE_ZERO, VALUE_ZERO, VALUE_ZERO, VALUE_ZERO, VALUE_ZERO,
+    VALUE_ZERO, VALUE_ZERO, VALUE_ZERO, VALUE_ZERO, VALUE_ZERO,
+    VALUE_ZERO, VALUE_ZERO, VALUE_ZERO }
+};
+
+static_assert(   PieceValue[MG][PIECE_TYPE_NB + 1] == PawnValueMg
+              && PieceValue[EG][PIECE_TYPE_NB + 1] == PawnValueEg, "PieceValue array broken");
 
 typedef int Depth;
 
