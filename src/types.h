--- conflicted
+++ resolved
@@ -345,7 +345,6 @@
   BishopValueMg = 825,   BishopValueEg = 915,
   RookValueMg   = 1276,  RookValueEg   = 1380,
   QueenValueMg  = 2538,  QueenValueEg  = 2682,
-<<<<<<< HEAD
   FersValueMg              = 420,   FersValueEg              = 450,
   AlfilValueMg             = 350,   AlfilValueEg             = 330,
   FersAlfilValueMg         = 700,   FersAlfilValueEg         = 650,
@@ -377,9 +376,6 @@
   WazirValueMg             = 400,   WazirValueEg             = 350,
   CommonerValueMg          = 700,   CommonerValueEg          = 900,
   CentaurValueMg           = 1800,  CentaurValueEg           = 1900,
-  Tempo = 28,
-=======
->>>>>>> 754fc8a8
 
   MidgameLimit  = 15258, EndgameLimit  = 3915
 };
