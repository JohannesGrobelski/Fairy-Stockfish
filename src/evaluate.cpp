--- conflicted
+++ resolved
@@ -1171,6 +1171,7 @@
                 && pos.non_pawn_material(BLACK) == RookValueMg
                 && pos.count<PAWN>(strongSide) - pos.count<PAWN>(~strongSide) <= 1
                 && bool(KingSide & pos.pieces(strongSide, PAWN)) != bool(QueenSide & pos.pieces(strongSide, PAWN))
+                && pos.count<KING>(~strongSide)
                 && (attacks_bb<KING>(pos.square<KING>(~strongSide)) & pos.pieces(~strongSide, PAWN)))
             sf = 36;
         else if (pos.count<QUEEN>() == 1)
@@ -1226,18 +1227,12 @@
     score += pe->pawn_score(WHITE) - pe->pawn_score(BLACK);
 
     // Early exit if score is high
-<<<<<<< HEAD
-    Value v = (mg_value(score) + eg_value(score)) / 2;
-    if (abs(v) > LazyThreshold + pos.non_pawn_material() / 64 && Options["UCI_Variant"] == "chess")
-       return pos.side_to_move() == WHITE ? v : -v;
-=======
     auto lazy_skip = [&](Value lazyThreshold) {
         return abs(mg_value(score) + eg_value(score)) / 2 > lazyThreshold + pos.non_pawn_material() / 64;
     };
 
-    if (lazy_skip(LazyThreshold1))
+    if (lazy_skip(LazyThreshold1) && Options["UCI_Variant"] == "chess")
         goto make_v;
->>>>>>> 9587eeeb
 
     // Main evaluation begins here
     initialize<WHITE>();
@@ -1258,20 +1253,14 @@
 
     // More complex interactions that require fully populated attack bitboards
     score +=  king<   WHITE>() - king<   BLACK>()
-<<<<<<< HEAD
-            + threats<WHITE>() - threats<BLACK>()
             + passed< WHITE>() - passed< BLACK>()
-            + space<  WHITE>() - space<  BLACK>()
             + variant<WHITE>() - variant<BLACK>();
-=======
-            + passed< WHITE>() - passed< BLACK>();
-
-    if (lazy_skip(LazyThreshold2))
+
+    if (lazy_skip(LazyThreshold2) && Options["UCI_Variant"] == "chess")
         goto make_v;
 
     score +=  threats<WHITE>() - threats<BLACK>()
             + space<  WHITE>() - space<  BLACK>();
->>>>>>> 9587eeeb
 
 make_v:
     // Derive single value from mg and eg parts of score
