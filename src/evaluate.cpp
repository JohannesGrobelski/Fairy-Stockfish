/*
  Stockfish, a UCI chess playing engine derived from Glaurung 2.1
  Copyright (C) 2004-2008 Tord Romstad (Glaurung author)
  Copyright (C) 2008-2015 Marco Costalba, Joona Kiiski, Tord Romstad
  Copyright (C) 2015-2019 Marco Costalba, Joona Kiiski, Gary Linscott, Tord Romstad

  Stockfish is free software: you can redistribute it and/or modify
  it under the terms of the GNU General Public License as published by
  the Free Software Foundation, either version 3 of the License, or
  (at your option) any later version.

  Stockfish is distributed in the hope that it will be useful,
  but WITHOUT ANY WARRANTY; without even the implied warranty of
  MERCHANTABILITY or FITNESS FOR A PARTICULAR PURPOSE.  See the
  GNU General Public License for more details.

  You should have received a copy of the GNU General Public License
  along with this program.  If not, see <http://www.gnu.org/licenses/>.
*/

#include <algorithm>
#include <cassert>
#include <cstring>   // For std::memset
#include <iomanip>
#include <sstream>

#include "bitboard.h"
#include "evaluate.h"
#include "material.h"
#include "pawns.h"
#include "thread.h"

namespace Trace {

  enum Tracing { NO_TRACE, TRACE };

  enum Term { // The first PIECE_TYPE_NB entries are reserved for PieceType
    MATERIAL = PIECE_TYPE_NB, IMBALANCE, MOBILITY, THREAT, PASSED, SPACE, INITIATIVE, VARIANT, TOTAL, TERM_NB
  };

  Score scores[TERM_NB][COLOR_NB];

  double to_cp(Value v) { return double(v) / PawnValueEg; }

  void add(int idx, Color c, Score s) {
    scores[idx][c] = s;
  }

  void add(int idx, Score w, Score b = SCORE_ZERO) {
    scores[idx][WHITE] = w;
    scores[idx][BLACK] = b;
  }

  std::ostream& operator<<(std::ostream& os, Score s) {
    os << std::setw(5) << to_cp(mg_value(s)) << " "
       << std::setw(5) << to_cp(eg_value(s));
    return os;
  }

  std::ostream& operator<<(std::ostream& os, Term t) {

    if (t == MATERIAL || t == IMBALANCE || t == INITIATIVE || t == TOTAL)
        os << " ----  ----"    << " | " << " ----  ----";
    else
        os << scores[t][WHITE] << " | " << scores[t][BLACK];

    os << " | " << scores[t][WHITE] - scores[t][BLACK] << "\n";
    return os;
  }
}

using namespace Trace;

namespace {

  constexpr Bitboard QueenSide   = FileABB | FileBBB | FileCBB | FileDBB;
  constexpr Bitboard CenterFiles = FileCBB | FileDBB | FileEBB | FileFBB;
  constexpr Bitboard KingSide    = FileEBB | FileFBB | FileGBB | FileHBB;
  constexpr Bitboard Center      = (FileDBB | FileEBB) & (Rank4BB | Rank5BB);

  constexpr Bitboard KingFlank[FILE_NB] = {
    QueenSide ^ FileDBB, QueenSide, QueenSide,
    CenterFiles, CenterFiles,
    KingSide, KingSide, KingSide ^ FileEBB
  };

  // Threshold for space evaluation
  constexpr Value SpaceThreshold = Value(12222);

  // KingAttackWeights[PieceType] contains king attack weights by piece type
  constexpr int KingAttackWeights[PIECE_TYPE_NB] = { 0, 0, 77, 55, 44, 10, 40 };

  // Penalties for enemy's safe checks
  constexpr int QueenSafeCheck  = 780;
  constexpr int RookSafeCheck   = 880;
  constexpr int BishopSafeCheck = 435;
  constexpr int KnightSafeCheck = 790;
  constexpr int OtherSafeCheck  = 600;

#define S(mg, eg) make_score(mg, eg)

  // MobilityBonus[PieceType-2][attacked] contains bonuses for middle and end game,
  // indexed by piece type and number of attacked squares in the mobility area.
#ifdef LARGEBOARDS
  constexpr Score MobilityBonus[][38] = {
#else
  constexpr Score MobilityBonus[][32] = {
#endif
    { S(-62,-81), S(-53,-56), S(-12,-30), S( -4,-14), S(  3,  8), S( 13, 15), // Knights
      S( 22, 23), S( 28, 27), S( 33, 33) },
    { S(-48,-59), S(-20,-23), S( 16, -3), S( 26, 13), S( 38, 24), S( 51, 42), // Bishops
      S( 55, 54), S( 63, 57), S( 63, 65), S( 68, 73), S( 81, 78), S( 81, 86),
      S( 91, 88), S( 98, 97) },
    { S(-58,-76), S(-27,-18), S(-15, 28), S(-10, 55), S( -5, 69), S( -2, 82), // Rooks
      S(  9,112), S( 16,118), S( 30,132), S( 29,142), S( 32,155), S( 38,165),
      S( 46,166), S( 48,169), S( 58,171) },
    { S(-39,-36), S(-21,-15), S(  3,  8), S(  3, 18), S( 14, 34), S( 22, 54), // Queens
      S( 28, 61), S( 41, 73), S( 43, 79), S( 48, 92), S( 56, 94), S( 60,104),
      S( 60,113), S( 66,120), S( 67,123), S( 70,126), S( 71,133), S( 73,136),
      S( 79,140), S( 88,143), S( 88,148), S( 99,166), S(102,170), S(102,175),
      S(106,184), S(109,191), S(113,206), S(116,212) }
  };
  constexpr Score MaxMobility  = S(250, 250);
  constexpr Score DropMobility = S(10, 10);

  // Outpost[knight/bishop][supported by pawn] contains bonuses for minor
  // pieces if they occupy or can reach an outpost square, bigger if that
  // square is supported by a pawn.
  constexpr Score Outpost[][2] = {
    { S(22, 6), S(36,12) }, // Knight
    { S( 9, 2), S(15, 5) }  // Bishop
  };

  // RookOnFile[semiopen/open] contains bonuses for each rook when there is
  // no (friendly) pawn on the rook file.
  constexpr Score RookOnFile[] = { S(18, 7), S(44, 20) };

  // ThreatByMinor/ByRook[attacked PieceType] contains bonuses according to
  // which piece type attacks which one. Attacks on lesser pieces which are
  // pawn-defended are not considered.
  constexpr Score ThreatByMinor[PIECE_TYPE_NB] = {
    S(0, 0), S(0, 31), S(39, 42), S(57, 44), S(68, 112), S(62, 120)
  };

  constexpr Score ThreatByRook[PIECE_TYPE_NB] = {
    S(0, 0), S(0, 24), S(38, 71), S(38, 61), S(0, 38), S(51, 38)
  };

  // PassedRank[Rank] contains a bonus according to the rank of a passed pawn
  constexpr Score PassedRank[RANK_NB] = {
    S(0, 0), S(5, 18), S(12, 23), S(10, 31), S(57, 62), S(163, 167), S(271, 250)
  };

  // PassedFile[File] contains a bonus according to the file of a passed pawn
  constexpr Score PassedFile[FILE_NB] = {
    S( -1,  7), S( 0,  9), S(-9, -8), S(-30,-14),
    S(-30,-14), S(-9, -8), S( 0,  9), S( -1,  7)
  };

  // KingProximity contains a penalty according to distance from king
  constexpr Score KingProximity = S(2, 2);

  // Assorted bonuses and penalties
  constexpr Score BishopPawns        = S(  3,  7);
  constexpr Score CloseEnemies       = S(  8,  0);
  constexpr Score CorneredBishop     = S( 50, 50);
  constexpr Score Hanging            = S( 69, 36);
  constexpr Score KingProtector      = S(  7,  8);
  constexpr Score KnightOnQueen      = S( 16, 12);
  constexpr Score LongDiagonalBishop = S( 45,  0);
  constexpr Score MinorBehindPawn    = S( 18,  3);
  constexpr Score PawnlessFlank      = S( 17, 95);
  constexpr Score RestrictedPiece    = S(  7,  7);
  constexpr Score RookOnPawn         = S( 10, 32);
  constexpr Score SliderOnQueen      = S( 59, 18);
  constexpr Score ThreatByKing       = S( 24, 89);
  constexpr Score ThreatByPawnPush   = S( 48, 39);
  constexpr Score ThreatByRank       = S( 13,  0);
  constexpr Score ThreatBySafePawn   = S(173, 94);
  constexpr Score TrappedRook        = S( 47,  4);
  constexpr Score WeakQueen          = S( 49, 15);
  constexpr Score WeakUnopposedPawn  = S( 12, 23);

#undef S

  // Evaluation class computes and stores attacks tables and other working data
  template<Tracing T>
  class Evaluation {

  public:
    Evaluation() = delete;
    explicit Evaluation(const Position& p) : pos(p) {}
    Evaluation& operator=(const Evaluation&) = delete;
    Value value();

  private:
    template<Color Us> void initialize();
    template<Color Us> Score pieces(PieceType Pt);
    template<Color Us> Score hand(PieceType pt);
    template<Color Us> Score king() const;
    template<Color Us> Score threats() const;
    template<Color Us> Score passed() const;
    template<Color Us> Score space() const;
    template<Color Us> Score variant() const;
    ScaleFactor scale_factor(Value eg) const;
    Score initiative(Value eg) const;

    const Position& pos;
    Material::Entry* me;
    Pawns::Entry* pe;
    Bitboard mobilityArea[COLOR_NB];
    Score mobility[COLOR_NB] = { SCORE_ZERO, SCORE_ZERO };

    // attackedBy[color][piece type] is a bitboard representing all squares
    // attacked by a given color and piece type. Special "piece types" which
    // is also calculated is ALL_PIECES.
    Bitboard attackedBy[COLOR_NB][PIECE_TYPE_NB];

    // attackedBy2[color] are the squares attacked by 2 pieces of a given color,
    // possibly via x-ray or by one pawn and one piece. Diagonal x-ray through
    // pawn or squares attacked by 2 pawns are not explicitly added.
    Bitboard attackedBy2[COLOR_NB];

    // kingRing[color] are the squares adjacent to the king, plus (only for a
    // king on its first rank) the squares two ranks in front. For instance,
    // if black's king is on g8, kingRing[BLACK] is f8, h8, f7, g7, h7, f6, g6
    // and h6.
    Bitboard kingRing[COLOR_NB];

    // kingAttackersCount[color] is the number of pieces of the given color
    // which attack a square in the kingRing of the enemy king.
    int kingAttackersCount[COLOR_NB];

    // kingAttackersWeight[color] is the sum of the "weights" of the pieces of
    // the given color which attack a square in the kingRing of the enemy king.
    // The weights of the individual piece types are given by the elements in
    // the KingAttackWeights array.
    int kingAttackersWeight[COLOR_NB];

    // kingAttacksCount[color] is the number of attacks by the given color to
    // squares directly adjacent to the enemy king. Pieces which attack more
    // than one square are counted multiple times. For instance, if there is
    // a white knight on g5 and black's king is on g8, this white knight adds 2
    // to kingAttacksCount[WHITE].
    int kingAttacksCount[COLOR_NB];
  };


  // Evaluation::initialize() computes king and pawn attacks, and the king ring
  // bitboard for a given color. This is done at the beginning of the evaluation.
  template<Tracing T> template<Color Us>
  void Evaluation<T>::initialize() {

    constexpr Color     Them = (Us == WHITE ? BLACK : WHITE);
    constexpr Direction Up   = (Us == WHITE ? NORTH : SOUTH);
    constexpr Direction Down = (Us == WHITE ? SOUTH : NORTH);
    Bitboard LowRanks = rank_bb(relative_rank(Us, RANK_2, pos.max_rank())) | rank_bb(relative_rank(Us, RANK_3, pos.max_rank()));

    // Find our pawns that are blocked or on the first two ranks
    Bitboard b = pos.pieces(Us, PAWN) & (shift<Down>(pos.pieces()) | LowRanks);

    // Squares occupied by those pawns, by our king or queen, or controlled by enemy pawns
    // are excluded from the mobility area.
    if (pos.must_capture())
        mobilityArea[Us] = AllSquares;
    else
        mobilityArea[Us] = ~(b | pos.pieces(Us, KING, QUEEN) | pe->pawn_attacks(Them) | shift<Down>(pos.pieces(Them, SHOGI_PAWN)));

    // Initialise attackedBy bitboards for kings and pawns
    attackedBy[Us][KING]       = pos.count<KING>(Us) ? pos.attacks_from<KING>(Us, pos.square<KING>(Us)) : 0;
    attackedBy[Us][PAWN]       = pe->pawn_attacks(Us);
    attackedBy[Us][SHOGI_PAWN] = shift<Up>(pos.pieces(Us, SHOGI_PAWN));
    attackedBy[Us][ALL_PIECES] = attackedBy[Us][KING] | attackedBy[Us][PAWN] | attackedBy[Us][SHOGI_PAWN];
    attackedBy2[Us]            =  (attackedBy[Us][KING] & attackedBy[Us][PAWN])
                                | (attackedBy[Us][KING] & attackedBy[Us][SHOGI_PAWN])
                                | (attackedBy[Us][PAWN] & attackedBy[Us][SHOGI_PAWN]);

    // Init our king safety tables
    kingRing[Us] = attackedBy[Us][KING];
    if (pos.count<KING>(Us) && relative_rank(Us, pos.square<KING>(Us), pos.max_rank()) == RANK_1)
        kingRing[Us] |= shift<Up>(kingRing[Us]);

    if (pos.count<KING>(Us) && file_of(pos.square<KING>(Us)) == pos.max_file())
        kingRing[Us] |= shift<WEST>(kingRing[Us]);

    else if (pos.count<KING>(Us) && file_of(pos.square<KING>(Us)) == FILE_A)
        kingRing[Us] |= shift<EAST>(kingRing[Us]);

    kingAttackersCount[Them] = popcount(kingRing[Us] & pe->pawn_attacks(Them));
    kingRing[Us] &= ~double_pawn_attacks_bb<Us>(pos.pieces(Us, PAWN));
    kingAttacksCount[Them] = kingAttackersWeight[Them] = 0;
    kingRing[Us] &= pos.board_bb();
  }


  // Evaluation::pieces() scores pieces of a given color and type
  template<Tracing T> template<Color Us>
  Score Evaluation<T>::pieces(PieceType Pt) {

    constexpr Color     Them = (Us == WHITE ? BLACK : WHITE);
    constexpr Direction Down = (Us == WHITE ? SOUTH : NORTH);
    constexpr Bitboard OutpostRanks = (Us == WHITE ? Rank4BB | Rank5BB | Rank6BB
                                                   : Rank5BB | Rank4BB | Rank3BB);
    const Square* pl = pos.squares(Us, Pt);

    Bitboard b, bb;
    Square s;
    Score score = SCORE_ZERO;

    attackedBy[Us][Pt] = 0;

    while ((s = *pl++) != SQ_NONE)
    {
        // Find attacked squares, including x-ray attacks for bishops and rooks
        b = Pt == BISHOP ? attacks_bb<BISHOP>(s, pos.pieces() ^ pos.pieces(QUEEN))
          : Pt ==   ROOK ? attacks_bb<  ROOK>(s, pos.pieces() ^ pos.pieces(QUEEN) ^ pos.pieces(Us, ROOK))
                         : (  (pos.attacks_from(Us, Pt, s) & pos.pieces())
                            | (pos.moves_from(Us, Pt, s) & ~pos.pieces()));

        // Restrict mobility to actual squares of board
        b &= pos.board_bb();

        if (pos.blockers_for_king(Us) & s)
            b &= LineBB[pos.square<KING>(Us)][s];

        attackedBy2[Us] |= attackedBy[Us][ALL_PIECES] & b;
        attackedBy[Us][Pt] |= b;
        attackedBy[Us][ALL_PIECES] |= b;

        if (b & kingRing[Them])
        {
            kingAttackersCount[Us]++;
            kingAttackersWeight[Us] += KingAttackWeights[std::min(int(Pt), QUEEN + 1)];
            kingAttacksCount[Us] += popcount(b & attackedBy[Them][KING]);
        }

        int mob = popcount(b & mobilityArea[Us]);

        if (Pt <= QUEEN)
            mobility[Us] += MobilityBonus[Pt - 2][mob];
        else
            mobility[Us] += MaxMobility * (mob - 1) / (8 + mob);

        // Piece promotion bonus
        if (pos.promoted_piece_type(Pt) != NO_PIECE_TYPE)
        {
            if (promotion_zone_bb(Us, pos.promotion_rank(), pos.max_rank()) & (b | s))
                score += make_score(PieceValue[MG][pos.promoted_piece_type(Pt)] - PieceValue[MG][Pt],
                                    PieceValue[EG][pos.promoted_piece_type(Pt)] - PieceValue[EG][Pt]) / 10;
        }
        else if (pos.captures_to_hand() && pos.unpromoted_piece_on(s))
            score += make_score(PieceValue[MG][Pt] - PieceValue[MG][pos.unpromoted_piece_on(s)],
                                PieceValue[EG][Pt] - PieceValue[EG][pos.unpromoted_piece_on(s)]) / 8;

        // Penalty if the piece is far from the kings in drop variants
        if (pos.captures_to_hand() && pos.count<KING>(Them) && pos.count<KING>(Us))
            score -= KingProximity * distance(s, pos.square<KING>(Us)) * distance(s, pos.square<KING>(Them));

        if (Pt == BISHOP || Pt == KNIGHT)
        {
            // Bonus if piece is on an outpost square or can reach one
            bb = OutpostRanks & ~pe->pawn_attacks_span(Them);
            if (bb & s)
                score += Outpost[Pt == BISHOP][bool(attackedBy[Us][PAWN] & s)] * 2;

            else if (bb &= b & ~pos.pieces(Us))
                score += Outpost[Pt == BISHOP][bool(attackedBy[Us][PAWN] & bb)];

            // Knight and Bishop bonus for being right behind a pawn
            if (shift<Down>(pos.pieces(PAWN)) & s)
                score += MinorBehindPawn;

            // Penalty if the piece is far from the king
            if (pos.count<KING>(Us))
            score -= KingProtector * distance(s, pos.square<KING>(Us));

            if (Pt == BISHOP)
            {
                // Penalty according to number of pawns on the same color square as the
                // bishop, bigger when the center files are blocked with pawns.
                Bitboard blocked = pos.pieces(Us, PAWN) & shift<Down>(pos.pieces());

                score -= BishopPawns * pe->pawns_on_same_color_squares(Us, s)
                                     * (1 + popcount(blocked & CenterFiles));

                // Bonus for bishop on a long diagonal which can "see" both center squares
                if (more_than_one(attacks_bb<BISHOP>(s, pos.pieces(PAWN)) & Center))
                    score += LongDiagonalBishop;
            }

            // An important Chess960 pattern: A cornered bishop blocked by a friendly
            // pawn diagonally in front of it is a very serious problem, especially
            // when that pawn is also blocked.
            if (   Pt == BISHOP
                && pos.is_chess960()
                && (s == relative_square(Us, SQ_A1) || s == relative_square(Us, SQ_H1)))
            {
                Direction d = pawn_push(Us) + (file_of(s) == FILE_A ? EAST : WEST);
                if (pos.piece_on(s + d) == make_piece(Us, PAWN))
                    score -= !pos.empty(s + d + pawn_push(Us))                ? CorneredBishop * 4
                            : pos.piece_on(s + d + d) == make_piece(Us, PAWN) ? CorneredBishop * 2
                                                                              : CorneredBishop;
            }
        }

        if (Pt == ROOK)
        {
            // Bonus for aligning rook with enemy pawns on the same rank/file
            if (relative_rank(Us, s, pos.max_rank()) >= RANK_5)
                score += RookOnPawn * popcount(pos.pieces(Them, PAWN) & PseudoAttacks[Us][ROOK][s]);

            // Bonus for rook on an open or semi-open file
            if (pe->semiopen_file(Us, file_of(s)))
                score += RookOnFile[bool(pe->semiopen_file(Them, file_of(s)))];

            // Penalty when trapped by the king, even more if the king cannot castle
            else if (mob <= 3 && pos.count<KING>(Us))
            {
                File kf = file_of(pos.square<KING>(Us));
                if ((kf < FILE_E) == (file_of(s) < kf))
                    score -= TrappedRook * (1 + !pos.castling_rights(Us));
            }
        }

        if (Pt == QUEEN)
        {
            // Penalty if any relative pin or discovered attack against the queen
            Bitboard queenPinners;
            if (pos.slider_blockers(pos.pieces(Them, ROOK, BISHOP), s, queenPinners, Them))
                score -= WeakQueen;
        }
    }
    if (T)
        Trace::add(Pt, Us, score);

    return score;
  }

  // Evaluation::hand() scores pieces of a given color and type in hand
  template<Tracing T> template<Color Us>
  Score Evaluation<T>::hand(PieceType pt) {

    constexpr Color Them = (Us == WHITE ? BLACK : WHITE);

    Score score = SCORE_ZERO;

    if (pos.count_in_hand(Us, pt))
    {
        Bitboard b = pos.drop_region(Us, pt) & ~pos.pieces() & (~attackedBy2[Them] | attackedBy[Us][ALL_PIECES]);
        if ((b & kingRing[Them]) && pt != SHOGI_PAWN)
        {
            kingAttackersCount[Us] += pos.count_in_hand(Us, pt);
            kingAttackersWeight[Us] += KingAttackWeights[std::min(int(pt), QUEEN + 1)] * pos.count_in_hand(Us, pt);
            kingAttacksCount[Us] += popcount(b & attackedBy[Them][KING]);
        }
        Bitboard theirHalf = pos.board_bb() & ~forward_ranks_bb(Them, relative_rank(Them, Rank((pos.max_rank() - 1) / 2), pos.max_rank()));
        mobility[Us] += DropMobility * popcount(b & theirHalf & ~attackedBy[Them][ALL_PIECES]);
    }

    return score;
  }

  // Evaluation::king() assigns bonuses and penalties to a king of a given color
  template<Tracing T> template<Color Us>
  Score Evaluation<T>::king() const {

    constexpr Color    Them = (Us == WHITE ? BLACK : WHITE);
    Rank r = relative_rank(Us, std::min(Rank((pos.max_rank() - 1) / 2 + 1), pos.max_rank()), pos.max_rank());
    Bitboard Camp = AllSquares ^ forward_ranks_bb(Us, r);

    if (!pos.count<KING>(Us) || !pos.checking_permitted())
        return SCORE_ZERO;

    const Square ksq = pos.square<KING>(Us);
    Bitboard kingFlank, weak, b, b1, b2, safe, unsafeChecks;

    // King shelter and enemy pawns storm
    Score score = pe->king_safety<Us>(pos);

    // Find the squares that opponent attacks in our king flank, and the squares
    // which are attacked twice in that flank but not defended by our pawns.
    File f = std::max(std::min(file_of(ksq), File(pos.max_file() - 1)), FILE_B);
    kingFlank = pos.max_file() == FILE_H ? KingFlank[file_of(ksq)] : file_bb(f) | adjacent_files_bb(f);
    b1 = attackedBy[Them][ALL_PIECES] & kingFlank & Camp;
    b2 = b1 & attackedBy2[Them];

    int tropism = popcount(b1) + popcount(b2);

    // Main king safety evaluation
    int kingDanger = 0;
    unsafeChecks = 0;

    // Attacked squares defended at most once by our queen or king
    weak =  attackedBy[Them][ALL_PIECES]
          & ~attackedBy2[Us]
          & (~attackedBy[Us][ALL_PIECES] | attackedBy[Us][KING] | attackedBy[Us][QUEEN]);

    // Analyse the safe enemy's checks which are possible on next move
    safe  = ~pos.pieces(Them);
    safe &= ~attackedBy[Us][ALL_PIECES] | (weak & attackedBy2[Them]);

    std::function <Bitboard (Color, PieceType)> get_attacks = [this](Color c, PieceType pt) {
        return attackedBy[c][pt] | (pos.captures_to_hand() && pos.count_in_hand(c, pt) ? ~pos.pieces() : 0);
    };
    for (PieceType pt : pos.piece_types())
    {
        switch (pt)
        {
        case QUEEN:
            b = attacks_bb(Us, pt, ksq, pos.pieces() ^ pos.pieces(Us, QUEEN)) & get_attacks(Them, pt) & safe & ~attackedBy[Us][QUEEN] & pos.board_bb();
            if (b)
                kingDanger += QueenSafeCheck;
            break;
        case ROOK:
        case BISHOP:
        case KNIGHT:
            b = attacks_bb(Us, pt, ksq, pos.pieces() ^ pos.pieces(Us, QUEEN)) & get_attacks(Them, pt) & pos.board_bb();
            if (b & safe)
                kingDanger +=  pt == ROOK   ? RookSafeCheck
                                : pt == BISHOP ? BishopSafeCheck
                                            : KnightSafeCheck;
            else
                unsafeChecks |= b;
            break;
        case PAWN:
            if (pos.captures_to_hand() && pos.count_in_hand(Them, pt))
            {
                b = attacks_bb(Us, pt, ksq, pos.pieces()) & ~pos.pieces() & pos.board_bb();
                if (b & safe)
                    kingDanger += OtherSafeCheck;
                else
                    unsafeChecks |= b;
            }
            break;
        case SHOGI_PAWN:
        case KING:
            break;
        default:
            b = attacks_bb(Us, pt, ksq, pos.pieces()) & get_attacks(Them, pt) & pos.board_bb();
            if (b & safe)
                kingDanger += OtherSafeCheck;
            else
                unsafeChecks |= b;
        }
    }

    if (pos.max_check_count())
        kingDanger *= 2;

    // Unsafe or occupied checking squares will also be considered, as long as
    // the square is in the attacker's mobility area.
    unsafeChecks &= mobilityArea[Them];

    kingDanger +=        kingAttackersCount[Them] * kingAttackersWeight[Them]
                    + 69  * kingAttacksCount[Them] * (1 + 2 * !!pos.max_check_count())
                    + 185 * popcount(kingRing[Us] & weak) * (1 + pos.captures_to_hand() + !!pos.max_check_count())
                    + 150 * popcount(pos.blockers_for_king(Us) | unsafeChecks)
                    +       tropism * tropism / 4
                    - 873 * !(pos.count<QUEEN>(Them) || pos.captures_to_hand()) / (1 + !!pos.max_check_count())
                    -   6 * mg_value(score) / 8
                    +       mg_value(mobility[Them] - mobility[Us])
                    -   30;

    // Transform the kingDanger units into a Score, and subtract it from the evaluation
    if (kingDanger > 0)
        score -= make_score(std::min(kingDanger * kingDanger / 4096, 3000), kingDanger / 16);

    // Penalty when our king is on a pawnless flank
    if (!(pos.pieces(PAWN) & kingFlank))
        score -= PawnlessFlank;

    // King tropism bonus, to anticipate slow motion attacks on our king
    score -= CloseEnemies * tropism * (1 + pos.captures_to_hand() + !!pos.max_check_count());

    // For drop games, king danger is independent of game phase
    if (pos.captures_to_hand())
        score = make_score(mg_value(score), mg_value(score)) / (1 + !pos.shogi_doubled_pawn());

    if (T)
        Trace::add(KING, Us, score);

    return score;
  }


  // Evaluation::threats() assigns bonuses according to the types of the
  // attacking and the attacked pieces.
  template<Tracing T> template<Color Us>
  Score Evaluation<T>::threats() const {

    constexpr Color     Them     = (Us == WHITE ? BLACK   : WHITE);
    constexpr Direction Up       = (Us == WHITE ? NORTH   : SOUTH);
    constexpr Bitboard  TRank3BB = (Us == WHITE ? Rank3BB : Rank6BB);

    Bitboard b, weak, defended, nonPawnEnemies, stronglyProtected, safe, restricted;
    Score score = SCORE_ZERO;

    // Bonuses for variants with mandatory captures
    if (pos.must_capture())
    {
        // Penalties for possible captures
        score -= make_score(100, 100) * popcount(attackedBy[Us][ALL_PIECES] & pos.pieces(Them));

        // Bonus if we threaten to force captures
        Bitboard moves = 0, piecebb = pos.pieces(Us);
        while (piecebb)
        {
            Square s = pop_lsb(&piecebb);
            if (type_of(pos.piece_on(s)) != KING)
                moves |= pos.moves_from(Us, type_of(pos.piece_on(s)), s);
        }
        score += make_score(200, 200) * popcount(attackedBy[Them][ALL_PIECES] & moves & ~pos.pieces());
        score += make_score(200, 200) * popcount(attackedBy[Them][ALL_PIECES] & moves & ~pos.pieces() & ~attackedBy2[Us]);
    }

    // Non-pawn enemies
    nonPawnEnemies = pos.pieces(Them) & ~pos.pieces(PAWN, SHOGI_PAWN);

    // Squares strongly protected by the enemy, either because they defend the
    // square with a pawn, or because they defend the square twice and we don't.
    stronglyProtected =  (attackedBy[Them][PAWN] | attackedBy[Them][SHOGI_PAWN])
                       | (attackedBy2[Them] & ~attackedBy2[Us]);

    // Non-pawn enemies, strongly protected
    defended = nonPawnEnemies & stronglyProtected;

    // Enemies not strongly protected and under our attack
    weak = pos.pieces(Them) & ~stronglyProtected & attackedBy[Us][ALL_PIECES];

    // Safe or protected squares
    safe = ~attackedBy[Them][ALL_PIECES] | attackedBy[Us][ALL_PIECES];

    // Bonus according to the kind of attacking pieces
    if (defended | weak)
    {
        b = (defended | weak) & (attackedBy[Us][KNIGHT] | attackedBy[Us][BISHOP]);
        while (b)
        {
            Square s = pop_lsb(&b);
            score += ThreatByMinor[type_of(pos.piece_on(s))];
            if (type_of(pos.piece_on(s)) != PAWN && type_of(pos.piece_on(s)) != SHOGI_PAWN)
                score += ThreatByRank * (int)relative_rank(Them, s, pos.max_rank());
        }

        b = weak & attackedBy[Us][ROOK];
        while (b)
        {
            Square s = pop_lsb(&b);
            score += ThreatByRook[type_of(pos.piece_on(s))];
            if (type_of(pos.piece_on(s)) != PAWN && type_of(pos.piece_on(s)) != SHOGI_PAWN)
                score += ThreatByRank * (int)relative_rank(Them, s, pos.max_rank());
        }

        if (weak & attackedBy[Us][KING])
            score += ThreatByKing;

        b =  ~attackedBy[Them][ALL_PIECES]
           | (nonPawnEnemies & attackedBy2[Us]);
        score += Hanging * popcount(weak & b);
    }

    // Bonus for restricting their piece moves
    restricted =   attackedBy[Them][ALL_PIECES]
                & ~stronglyProtected
                &  attackedBy[Us][ALL_PIECES];
    score += RestrictedPiece * popcount(restricted);

    // Bonus for enemy unopposed weak pawns
    if (pos.pieces(Us, ROOK, QUEEN))
        score += WeakUnopposedPawn * pe->weak_unopposed(Them);

    // Find squares where our pawns can push on the next move
    b  = shift<Up>(pos.pieces(Us, PAWN)) & ~pos.pieces();
    b |= shift<Up>(b & TRank3BB) & ~pos.pieces();

    // Keep only the squares which are relatively safe
    b &= ~attackedBy[Them][PAWN] & safe;

    // Bonus for safe pawn threats on the next move
    b = (pawn_attacks_bb<Us>(b) | shift<Up>(shift<Up>(pos.pieces(Us, SHOGI_PAWN)))) & pos.pieces(Them);
    score += ThreatByPawnPush * popcount(b);

    // Our safe or protected pawns
    b = pos.pieces(Us, PAWN) & safe;

    b = (pawn_attacks_bb<Us>(b) | shift<Up>(pos.pieces(Us, SHOGI_PAWN))) & nonPawnEnemies;
    score += ThreatBySafePawn * popcount(b);

    // Bonus for threats on the next moves against enemy queen
    if (pos.count<QUEEN>(Them) == 1)
    {
        Square s = pos.square<QUEEN>(Them);
        safe = mobilityArea[Us] & ~stronglyProtected;

        b = attackedBy[Us][KNIGHT] & pos.attacks_from<KNIGHT>(Us, s);

        score += KnightOnQueen * popcount(b & safe);

        b =  (attackedBy[Us][BISHOP] & pos.attacks_from<BISHOP>(Us, s))
           | (attackedBy[Us][ROOK  ] & pos.attacks_from<ROOK  >(Us, s));

        score += SliderOnQueen * popcount(b & safe & attackedBy2[Us]);
    }

    if (T)
        Trace::add(THREAT, Us, score);

    return score;
  }

  // Evaluation::passed() evaluates the passed pawns and candidate passed
  // pawns of the given color.

  template<Tracing T> template<Color Us>
  Score Evaluation<T>::passed() const {

    constexpr Color     Them = (Us == WHITE ? BLACK : WHITE);
    constexpr Direction Up   = (Us == WHITE ? NORTH : SOUTH);

    auto king_proximity = [&](Color c, Square s) {
      return pos.count<KING>(c) ? std::min(distance(pos.square<KING>(c), s), 5) : 5;
    };

    Bitboard b, bb, squaresToQueen, defendedSquares, unsafeSquares;
    Score score = SCORE_ZERO;

    b = pe->passed_pawns(Us);

    while (b)
    {
        Square s = pop_lsb(&b);

        assert(!(pos.pieces(Them, PAWN) & forward_file_bb(Us, s + Up)));

        int r = std::max(RANK_8 - std::max(pos.promotion_rank() - relative_rank(Us, s, pos.max_rank()), 0), 0);

        Score bonus = PassedRank[r];

        if (r > RANK_3)
        {
            int w = (r-2) * (r-2) + 2;
            Square blockSq = s + Up;

            // Skip bonus for antichess variants
            if (pos.extinction_value() != VALUE_MATE)
            {
                // Adjust bonus based on the king's proximity
                bonus += make_score(0, (  king_proximity(Them, blockSq) * 5
                                        - king_proximity(Us,   blockSq) * 2) * w);

                // If blockSq is not the queening square then consider also a second push
                if (r != pos.promotion_rank() - 1)
                    bonus -= make_score(0, king_proximity(Us, blockSq + Up) * w);
            }

            // If the pawn is free to advance, then increase the bonus
            if (pos.empty(blockSq))
            {
                // If there is a rook or queen attacking/defending the pawn from behind,
                // consider all the squaresToQueen. Otherwise consider only the squares
                // in the pawn's path attacked or occupied by the enemy.
                defendedSquares = unsafeSquares = squaresToQueen = forward_file_bb(Us, s);

                bb = forward_file_bb(Them, s) & pos.pieces(ROOK, QUEEN) & pos.attacks_from<ROOK>(Us, s);

                if (!(pos.pieces(Us) & bb))
                    defendedSquares &= attackedBy[Us][ALL_PIECES];

                if (!(pos.pieces(Them) & bb))
                    unsafeSquares &= attackedBy[Them][ALL_PIECES] | pos.pieces(Them);

                // If there aren't any enemy attacks, assign a big bonus. Otherwise
                // assign a smaller bonus if the block square isn't attacked.
                int k = !unsafeSquares ? 20 : !(unsafeSquares & blockSq) ? 9 : 0;

                // If the path to the queen is fully defended, assign a big bonus.
                // Otherwise assign a smaller bonus if the block square is defended.
                if (defendedSquares == squaresToQueen)
                    k += 6;

                else if (defendedSquares & blockSq)
                    k += 4;

                bonus += make_score(k * w, k * w);
            }
        } // rank > RANK_3

        // Scale down bonus for candidate passers which need more than one
        // pawn push to become passed, or have a pawn in front of them.
        if (   !pos.pawn_passed(Us, s + Up)
            || (pos.pieces(PAWN) & forward_file_bb(Us, s)))
            bonus = bonus / 2;

        score += bonus + PassedFile[file_of(s)];
    }

    // Scale by maximum promotion piece value
    Value maxMg = VALUE_ZERO, maxEg = VALUE_ZERO;
    for (PieceType pt : pos.promotion_piece_types())
    {
        maxMg = std::max(maxMg, PieceValue[MG][pt]);
        maxEg = std::max(maxEg, PieceValue[EG][pt]);
    }
    score = make_score(mg_value(score) * int(maxMg) / QueenValueMg,
                       eg_value(score) * int(maxEg) / QueenValueEg);

    // Score passed shogi pawns
    const Square* pl = pos.squares(Us, SHOGI_PAWN);
    Square s;

    PieceType pt = pos.promoted_piece_type(SHOGI_PAWN);
    if (pt != NO_PIECE_TYPE)
    {
        while ((s = *pl++) != SQ_NONE)
        {
            if ((pos.pieces(Them, SHOGI_PAWN) & forward_file_bb(Us, s)) || relative_rank(Us, s, pos.max_rank()) == pos.max_rank())
                continue;

            Square blockSq = s + Up;
            int d = std::max(pos.promotion_rank() - relative_rank(Us, s, pos.max_rank()), 1);
            d += !!(attackedBy[Them][ALL_PIECES] & ~attackedBy2[Us] & blockSq);
            score += make_score(PieceValue[MG][pt], PieceValue[EG][pt]) / (4 * d * d);
        }
    }

    if (T)
        Trace::add(PASSED, Us, score);

    return score;
  }


  // Evaluation::space() computes the space evaluation for a given side. The
  // space evaluation is a simple bonus based on the number of safe squares
  // available for minor pieces on the central four files on ranks 2--4. Safe
  // squares one, two or three squares behind a friendly pawn are counted
  // twice. Finally, the space bonus is multiplied by a weight. The aim is to
  // improve play on game opening.

  template<Tracing T> template<Color Us>
  Score Evaluation<T>::space() const {

    bool pawnsOnly = !(pos.pieces(Us) ^ pos.pieces(Us, PAWN));

    if (pos.non_pawn_material() < SpaceThreshold && !pos.captures_to_hand() && !pawnsOnly)
        return SCORE_ZERO;

    constexpr Color Them     = (Us == WHITE ? BLACK : WHITE);
    constexpr Direction Down = (Us == WHITE ? SOUTH : NORTH);
    constexpr Bitboard SpaceMask =
      Us == WHITE ? CenterFiles & (Rank2BB | Rank3BB | Rank4BB)
                  : CenterFiles & (Rank7BB | Rank6BB | Rank5BB);

    // Find the available squares for our pieces inside the area defined by SpaceMask
    Bitboard safe =   SpaceMask
                   & ~pos.pieces(Us, PAWN, SHOGI_PAWN)
                   & ~attackedBy[Them][PAWN]
                   & ~attackedBy[Them][SHOGI_PAWN];

    if (pawnsOnly)
        safe = pos.pieces(Us, PAWN) & ~attackedBy[Them][ALL_PIECES];

    // Find all squares which are at most three squares behind some friendly pawn
<<<<<<< HEAD
    Bitboard behind = pos.pieces(Us, PAWN, SHOGI_PAWN);
    behind |= (Us == WHITE ? behind >> NORTH : behind << NORTH);
    behind |= (Us == WHITE ? behind >> (2 * NORTH) : behind << (2 * NORTH));

=======
    Bitboard behind = pos.pieces(Us, PAWN);
    behind |= shift<Down>(behind);
    behind |= shift<Down>(shift<Down>(behind));
>>>>>>> 242c566c

    int bonus = popcount(safe) + popcount(behind & safe);
    int weight =  pos.count<ALL_PIECES>(Us)
                - 2 * popcount(pe->semiopenFiles[WHITE] & pe->semiopenFiles[BLACK]);

    Score score = make_score(bonus * weight * weight / 16, 0);

    if (T)
        Trace::add(SPACE, Us, score);

    return score;
  }


  // Evaluation::variant() computes variant-specific evaluation bonuses for a given side.

  template<Tracing T> template<Color Us>
  Score Evaluation<T>::variant() const {

    constexpr Color Them = (Us == WHITE ? BLACK : WHITE);

    Score score = SCORE_ZERO;

    // Capture the flag
    if (pos.capture_the_flag(Us))
    {
        bool isKingCTF = pos.capture_the_flag_piece() == KING;
        Bitboard ctfPieces = pos.pieces(Us, pos.capture_the_flag_piece());
        int scale = pos.count(Us, pos.capture_the_flag_piece());
        while (ctfPieces)
        {
            Square s1 = pop_lsb(&ctfPieces);
            Bitboard target_squares = pos.capture_the_flag(Us);
            while (target_squares)
            {
                Square s2 = pop_lsb(&target_squares);
                int dist =  distance(s1, s2)
                          + (isKingCTF ? popcount(pos.attackers_to(s2) & pos.pieces(Them)) : 0)
                          + !!(pos.pieces(Us) & s2);
                score += make_score(2500, 2500) / (1 + scale * dist * (!isKingCTF || pos.checking_permitted() ? dist : 1));
            }
        }
    }

    // nCheck
    if (pos.max_check_count())
    {
        int remainingChecks = pos.max_check_count() - pos.checks_given(Us);
        assert(remainingChecks > 0);
        score += make_score(3000, 1000) / (remainingChecks * remainingChecks);
    }

    // Extinction
    if (pos.extinction_value() != VALUE_NONE)
    {
        for (PieceType pt : pos.extinction_piece_types())
            if (pt != ALL_PIECES)
                score += make_score(1000, 1000) / pos.count(Us, pt) * (pos.extinction_value() / VALUE_MATE);
            else if (pos.extinction_value() == VALUE_MATE && !pos.count<KING>(Us))
                score += make_score(5000, pos.non_pawn_material(Us)) / pos.count<ALL_PIECES>(Us);
    }

    // Connect-n
    if (pos.connect_n() > 0)
    {
        for (Direction d : {NORTH, NORTH_EAST, EAST, SOUTH_EAST})
        {
            // Find sufficiently large gaps
            Bitboard b = pos.board_bb() & ~pos.pieces(Them);
            for (int i = 1; i < pos.connect_n(); i++)
                b &= shift(d, b);
            // Count number of pieces per gap
            while (b)
            {
                Square s = pop_lsb(&b);
                int c = 0;
                for (int j = 0; j < pos.connect_n(); j++)
                    if (pos.pieces(Us) & (s - j * d))
                        c++;
                score += make_score(200, 200)  * c / (pos.connect_n() - c) / (pos.connect_n() - c);
            }
        }
    }

    if (T)
        Trace::add(VARIANT, Us, score);

    return score;
  }


  // Evaluation::initiative() computes the initiative correction value
  // for the position. It is a second order bonus/malus based on the
  // known attacking/defending status of the players.

  template<Tracing T>
  Score Evaluation<T>::initiative(Value eg) const {

    // No initiative bonus for extinction variants
    if (pos.extinction_value() != VALUE_NONE || pos.captures_to_hand() || pos.connect_n())
      return SCORE_ZERO;

    int outflanking = !pos.count<KING>(WHITE) || !pos.count<KING>(BLACK) ? 0
                     :  distance<File>(pos.square<KING>(WHITE), pos.square<KING>(BLACK))
                      - distance<Rank>(pos.square<KING>(WHITE), pos.square<KING>(BLACK));

    bool pawnsOnBothFlanks =   (pos.pieces(PAWN) & QueenSide)
                            && (pos.pieces(PAWN) & KingSide);

    // Compute the initiative bonus for the attacking side
    int complexity =   9 * pe->pawn_asymmetry()
                    + 11 * pos.count<PAWN>()
                    +  9 * outflanking
                    + 18 * pawnsOnBothFlanks
                    + 49 * !pos.non_pawn_material()
                    -121 ;

    // Now apply the bonus: note that we find the attacking side by extracting
    // the sign of the endgame value, and that we carefully cap the bonus so
    // that the endgame score will never change sign after the bonus.
    int v = ((eg > 0) - (eg < 0)) * std::max(complexity, -abs(eg));

    if (T)
        Trace::add(INITIATIVE, make_score(0, v));

    return make_score(0, v);
  }


  // Evaluation::scale_factor() computes the scale factor for the winning side

  template<Tracing T>
  ScaleFactor Evaluation<T>::scale_factor(Value eg) const {

    Color strongSide = eg > VALUE_DRAW ? WHITE : BLACK;
    int sf = me->scale_factor(pos, strongSide);

    // If scale is not already specific, scale down the endgame via general heuristics
    if (sf == SCALE_FACTOR_NORMAL && !pos.captures_to_hand())
    {
        if (   pos.opposite_bishops()
            && pos.non_pawn_material(WHITE) == BishopValueMg
            && pos.non_pawn_material(BLACK) == BishopValueMg)
            sf = 8 + 4 * pe->pawn_asymmetry();
        else
            sf = std::min(40 + (pos.opposite_bishops() ? 2 : 7) * pos.count<PAWN>(strongSide), sf);

    }

    return ScaleFactor(sf);
  }


  // Evaluation::value() is the main function of the class. It computes the various
  // parts of the evaluation and returns the value of the position from the point
  // of view of the side to move.

  template<Tracing T>
  Value Evaluation<T>::value() {

    assert(!pos.checkers());
    assert(!pos.is_immediate_game_end());

    // Probe the material hash table
    me = Material::probe(pos);

    // If we have a specialized evaluation function for the current material
    // configuration, call it and return.
    if (me->specialized_eval_exists())
        return me->evaluate(pos);

    // Initialize score by reading the incrementally updated scores included in
    // the position object (material + piece square tables) and the material
    // imbalance. Score is computed internally from the white point of view.
    Score score = pos.psq_score();
    if (T)
        Trace::add(MATERIAL, score);
    score += me->imbalance() + pos.this_thread()->contempt;

    // Probe the pawn hash table
    pe = Pawns::probe(pos);
    score += pe->pawn_score(WHITE) - pe->pawn_score(BLACK);

    // Main evaluation begins here

    initialize<WHITE>();
    initialize<BLACK>();

    // Pieces should be evaluated first (populate attack tables).
    // For unused piece types, we still need to set attack bitboard to zero.
    for (PieceType pt = KNIGHT; pt < KING; ++pt)
        if (pt != SHOGI_PAWN)
            score += pieces<WHITE>(pt) - pieces<BLACK>(pt);

    // Evaluate pieces in hand once attack tables are complete
    if (pos.piece_drops())
        for (PieceType pt = PAWN; pt < KING; ++pt)
            score += hand<WHITE>(pt) - hand<BLACK>(pt);

    score += (mobility[WHITE] - mobility[BLACK]) * (1 + pos.captures_to_hand() + pos.must_capture());

    score +=  king<   WHITE>() - king<   BLACK>()
            + threats<WHITE>() - threats<BLACK>()
            + passed< WHITE>() - passed< BLACK>()
            + space<  WHITE>() - space<  BLACK>()
            + variant<WHITE>() - variant<BLACK>();

    score += initiative(eg_value(score));

    // Interpolate between a middlegame and a (scaled by 'sf') endgame score
    ScaleFactor sf = scale_factor(eg_value(score));
    Value v =  mg_value(score) * int(me->game_phase())
             + eg_value(score) * int(PHASE_MIDGAME - me->game_phase()) * sf / SCALE_FACTOR_NORMAL;

    v /= int(PHASE_MIDGAME);

    // In case of tracing add all remaining individual evaluation terms
    if (T)
    {
        Trace::add(IMBALANCE, me->imbalance());
        Trace::add(PAWN, pe->pawn_score(WHITE), pe->pawn_score(BLACK));
        Trace::add(MOBILITY, mobility[WHITE], mobility[BLACK]);
        Trace::add(TOTAL, score);
    }

    return  (pos.side_to_move() == WHITE ? v : -v) // Side to move point of view
           + Eval::tempo_value(pos);
  }

} // namespace


/// tempo_value() returns the evaluation offset for the side to move

Value Eval::tempo_value(const Position& pos) {
  return Tempo * (1 + 4 * pos.captures_to_hand());
}


/// evaluate() is the evaluator for the outer world. It returns a static
/// evaluation of the position from the point of view of the side to move.

Value Eval::evaluate(const Position& pos) {
  return Evaluation<NO_TRACE>(pos).value();
}


/// trace() is like evaluate(), but instead of returning a value, it returns
/// a string (suitable for outputting to stdout) that contains the detailed
/// descriptions and values of each evaluation term. Useful for debugging.

std::string Eval::trace(const Position& pos) {

  std::memset(scores, 0, sizeof(scores));

  pos.this_thread()->contempt = SCORE_ZERO; // Reset any dynamic contempt

  Value v = Evaluation<TRACE>(pos).value();

  v = pos.side_to_move() == WHITE ? v : -v; // Trace scores are from white's point of view

  std::stringstream ss;
  ss << std::showpoint << std::noshowpos << std::fixed << std::setprecision(2)
     << "     Term    |    White    |    Black    |    Total   \n"
     << "             |   MG    EG  |   MG    EG  |   MG    EG \n"
     << " ------------+-------------+-------------+------------\n"
     << "    Material | " << Term(MATERIAL)
     << "   Imbalance | " << Term(IMBALANCE)
     << "  Initiative | " << Term(INITIATIVE)
     << "       Pawns | " << Term(PAWN)
     << "     Knights | " << Term(KNIGHT)
     << "     Bishops | " << Term(BISHOP)
     << "       Rooks | " << Term(ROOK)
     << "      Queens | " << Term(QUEEN)
     << "    Mobility | " << Term(MOBILITY)
     << " King safety | " << Term(KING)
     << "     Threats | " << Term(THREAT)
     << "      Passed | " << Term(PASSED)
     << "       Space | " << Term(SPACE)
     << "     Variant | " << Term(VARIANT)
     << " ------------+-------------+-------------+------------\n"
     << "       Total | " << Term(TOTAL);

  ss << "\nTotal evaluation: " << to_cp(v) << " (white side)\n";

  return ss.str();
}<|MERGE_RESOLUTION|>--- conflicted
+++ resolved
@@ -861,16 +861,9 @@
         safe = pos.pieces(Us, PAWN) & ~attackedBy[Them][ALL_PIECES];
 
     // Find all squares which are at most three squares behind some friendly pawn
-<<<<<<< HEAD
     Bitboard behind = pos.pieces(Us, PAWN, SHOGI_PAWN);
-    behind |= (Us == WHITE ? behind >> NORTH : behind << NORTH);
-    behind |= (Us == WHITE ? behind >> (2 * NORTH) : behind << (2 * NORTH));
-
-=======
-    Bitboard behind = pos.pieces(Us, PAWN);
     behind |= shift<Down>(behind);
     behind |= shift<Down>(shift<Down>(behind));
->>>>>>> 242c566c
 
     int bonus = popcount(safe) + popcount(behind & safe);
     int weight =  pos.count<ALL_PIECES>(Us)
