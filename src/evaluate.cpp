--- conflicted
+++ resolved
@@ -1614,8 +1614,8 @@
          if (pos.check_counting())
          {
              Color us = pos.side_to_move();
-             nnue +=  material / (30 * pos.checks_remaining( us))
-                    - material / (30 * pos.checks_remaining(~us));
+             nnue +=  6 * scale / (5 * pos.checks_remaining( us))
+                    - 6 * scale / (5 * pos.checks_remaining(~us));
          }
 
          return nnue;
@@ -1625,14 +1625,9 @@
       // a small probability of using the classical eval when PSQ imbalance is small.
       Value psq = Value(abs(eg_value(pos.psq_score())));
       int   r50 = 16 + pos.rule50_count();
-<<<<<<< HEAD
       bool  pure = !pos.check_counting();
       bool  largePsq = psq * 16 > (NNUEThreshold1 + pos.non_pawn_material() / 64) * r50 && !pure;
-      bool  classical = largePsq || (psq > PawnValueMg / 4 && !(pos.this_thread()->nodes & 0xB) && !pure);
-=======
-      bool  largePsq = psq * 16 > (NNUEThreshold1 + pos.non_pawn_material() / 64) * r50;
       bool  classical = largePsq;
->>>>>>> e8d64af1
 
       // Use classical evaluation for really low piece endgames.
       // One critical case is the draw for bishop + A/H file pawn vs naked king.
