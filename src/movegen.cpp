/*
  Stockfish, a UCI chess playing engine derived from Glaurung 2.1
  Copyright (C) 2004-2008 Tord Romstad (Glaurung author)
  Copyright (C) 2008-2015 Marco Costalba, Joona Kiiski, Tord Romstad
  Copyright (C) 2015-2019 Marco Costalba, Joona Kiiski, Gary Linscott, Tord Romstad

  Stockfish is free software: you can redistribute it and/or modify
  it under the terms of the GNU General Public License as published by
  the Free Software Foundation, either version 3 of the License, or
  (at your option) any later version.

  Stockfish is distributed in the hope that it will be useful,
  but WITHOUT ANY WARRANTY; without even the implied warranty of
  MERCHANTABILITY or FITNESS FOR A PARTICULAR PURPOSE.  See the
  GNU General Public License for more details.

  You should have received a copy of the GNU General Public License
  along with this program.  If not, see <http://www.gnu.org/licenses/>.
*/

#include <cassert>

#include "movegen.h"
#include "position.h"

namespace {

<<<<<<< HEAD
  template<Color Us, CastlingSide Cs, bool Checks, bool Chess960>
  ExtMove* generate_castling(const Position& pos, ExtMove* moveList) {

    constexpr Color Them = (Us == WHITE ? BLACK : WHITE);
    constexpr CastlingRight Cr = Us | Cs;
    constexpr bool KingSide = (Cs == KING_SIDE);

    if (pos.castling_impeded(Cr) || !pos.can_castle(Cr))
        return moveList;

    // After castling, the rook and king final positions are the same in Chess960
    // as they would be in standard chess.
    Square kfrom = pos.count<KING>(Us) ? pos.square<KING>(Us) : make_square(FILE_E, relative_rank(Us, RANK_1, pos.max_rank()));
    Square rfrom = pos.castling_rook_square(Cr);
    Square kto = make_square(KingSide ? pos.castling_kingside_file() : pos.castling_queenside_file(),
                             relative_rank(Us, RANK_1, pos.max_rank()));
    Bitboard enemies = pos.pieces(Them);

    assert(!pos.checkers());

    const Direction step = Chess960 ? kto > kfrom ? WEST : EAST
                                    : KingSide    ? WEST : EAST;

    if (type_of(pos.piece_on(kfrom)) == KING)
    {
        for (Square s = kto; s != kfrom; s += step)
            if (pos.attackers_to(s, ~Us) & enemies)
                return moveList;

        // Because we generate only legal castling moves we need to verify that
        // when moving the castling rook we do not discover some hidden checker.
        // For instance an enemy queen in SQ_A1 when castling rook is in SQ_B1.
        if (Chess960 && pos.attackers_to(kto, pos.pieces() ^ rfrom, ~Us))
            return moveList;
    }

    Move m = make<CASTLING>(kfrom, rfrom);

    if (Checks && !pos.gives_check(m))
        return moveList;

    *moveList++ = m;
    return moveList;
  }


  template<Color c, GenType Type, Direction D>
  ExtMove* make_promotions(const Position& pos, ExtMove* moveList, Square to) {
=======
  template<GenType Type, Direction D>
  ExtMove* make_promotions(ExtMove* moveList, Square to, Square ksq) {
>>>>>>> 3c576efa

    if (Type == CAPTURES || Type == EVASIONS || Type == NON_EVASIONS)
        for (PieceType pt : pos.promotion_piece_types())
            *moveList++ = make<PROMOTION>(to - D, to, pt);

    return moveList;
  }

  template<Color Us, bool Checks>
  ExtMove* generate_drops(const Position& pos, ExtMove* moveList, PieceType pt, Bitboard b) {
    if (pos.count_in_hand(Us, pt))
    {
        // Restrict to valid target
        b &= pos.drop_region(Us, pt);

        // Add to move list
        if (pos.drop_promoted() && pos.promoted_piece_type(pt))
        {
            Bitboard b2 = b;
            if (Checks)
                b2 &= pos.check_squares(pos.promoted_piece_type(pt));
            while (b2)
                *moveList++ = make_drop(pop_lsb(&b2), pt, pos.promoted_piece_type(pt));
        }
        if (Checks)
            b &= pos.check_squares(pt);
        while (b)
            *moveList++ = make_drop(pop_lsb(&b), pt, pt);
    }

    return moveList;
  }

  template<Color Us, GenType Type>
  ExtMove* generate_pawn_moves(const Position& pos, ExtMove* moveList, Bitboard target) {

    // Compute some compile time parameters relative to the white side
    constexpr Color     Them     = (Us == WHITE ? BLACK      : WHITE);
    constexpr Direction Up       = (Us == WHITE ? NORTH      : SOUTH);
    constexpr Direction Down     = (Us == WHITE ? SOUTH      : NORTH);
    constexpr Direction UpRight  = (Us == WHITE ? NORTH_EAST : SOUTH_WEST);
    constexpr Direction UpLeft   = (Us == WHITE ? NORTH_WEST : SOUTH_EAST);

    // Define squares a pawn can pass during a double step
    Bitboard  TRank3BB = rank_bb(relative_rank(Us, RANK_3, pos.max_rank()));
    if (pos.first_rank_double_steps())
        TRank3BB |= rank_bb(relative_rank(Us, RANK_2, pos.max_rank()));

    Bitboard emptySquares;

    Bitboard TRank8BB = rank_bb(Us == WHITE ? pos.promotion_rank() : Rank(pos.max_rank() - pos.promotion_rank()));
    Bitboard TRank7BB = shift<Down>(TRank8BB);
    Bitboard pawnsOn7    = pos.pieces(Us, PAWN) &  TRank7BB;
    Bitboard pawnsNotOn7 = pos.pieces(Us, PAWN) & ~TRank7BB;

    Bitboard enemies = (Type == EVASIONS ? pos.pieces(Them) & target:
                        Type == CAPTURES ? target : pos.pieces(Them));

    // Single and double pawn pushes, no promotions
    if (Type != CAPTURES)
    {
        emptySquares = (Type == QUIETS || Type == QUIET_CHECKS ? target : ~pos.pieces());

        Bitboard b1 = shift<Up>(pawnsNotOn7)   & emptySquares;
        Bitboard b2 = pos.double_step_enabled() ? shift<Up>(b1 & TRank3BB) & emptySquares : 0;

        if (Type == EVASIONS) // Consider only blocking squares
        {
            b1 &= target;
            b2 &= target;
        }

        if (Type == QUIET_CHECKS && pos.count<KING>(Them))
        {
            Square ksq = pos.square<KING>(Them);

            b1 &= pos.attacks_from<PAWN>(Them, ksq);
            b2 &= pos.attacks_from<PAWN>(Them, ksq);

            // Add pawn pushes which give discovered check. This is possible only
            // if the pawn is not on the same file as the enemy king, because we
            // don't generate captures. Note that a possible discovery check
            // promotion has been already generated amongst the captures.
            Bitboard dcCandidates = pos.blockers_for_king(Them);
            if (pawnsNotOn7 & dcCandidates)
            {
                Bitboard dc1 = shift<Up>(pawnsNotOn7 & dcCandidates) & emptySquares & ~file_bb(ksq);
                Bitboard dc2 = shift<Up>(dc1 & TRank3BB) & emptySquares;

                b1 |= dc1;
                b2 |= dc2;
            }
        }

        while (b1)
        {
            Square to = pop_lsb(&b1);
            *moveList++ = make_move(to - Up, to);
        }

        while (b2)
        {
            Square to = pop_lsb(&b2);
            *moveList++ = make_move(to - Up - Up, to);
        }
    }

    // Promotions and underpromotions
    if (pawnsOn7)
    {
        if (Type == CAPTURES)
            emptySquares = ~pos.pieces();

        if (Type == EVASIONS)
            emptySquares &= target;

        Bitboard b1 = shift<UpRight>(pawnsOn7) & enemies;
        Bitboard b2 = shift<UpLeft >(pawnsOn7) & enemies;
        Bitboard b3 = shift<Up     >(pawnsOn7) & emptySquares;

        while (b1)
            moveList = make_promotions<Us, Type, UpRight>(pos, moveList, pop_lsb(&b1));

        while (b2)
            moveList = make_promotions<Us, Type, UpLeft >(pos, moveList, pop_lsb(&b2));

        while (b3)
            moveList = make_promotions<Us, Type, Up     >(pos, moveList, pop_lsb(&b3));
    }

    // Sittuyin promotions
    if (pos.sittuyin_promotion() && (Type == CAPTURES || Type == EVASIONS || Type == NON_EVASIONS))
    {
        Bitboard pawns = pos.pieces(Us, PAWN);
        // Pawns need to be on diagonals on opponent's half if there is more than one pawn
        if (pos.count<PAWN>(Us) > 1)
            pawns &=  (  PseudoAttacks[Us][BISHOP][make_square(FILE_A, relative_rank(Us, RANK_1, pos.max_rank()))]
                       | PseudoAttacks[Us][BISHOP][make_square(pos.max_file(), relative_rank(Us, RANK_1, pos.max_rank()))])
                    & forward_ranks_bb(Us, relative_rank(Us, Rank((pos.max_rank() - 1) / 2), pos.max_rank()));
        while (pawns)
        {
            Square from = pop_lsb(&pawns);
            for (PieceType pt : pos.promotion_piece_types())
            {
                if (pos.count(Us, pt))
                    continue;
                Bitboard b = (pos.attacks_from(Us, pt, from) & ~pos.pieces()) | from;
                if (Type == EVASIONS)
                    b &= target;

                while (b)
                    *moveList++ = make<PROMOTION>(from, pop_lsb(&b), pt);
            }
        }
    }

    // Standard and en-passant captures
    if (Type == CAPTURES || Type == EVASIONS || Type == NON_EVASIONS)
    {
        Bitboard b1 = shift<UpRight>(pawnsNotOn7) & enemies;
        Bitboard b2 = shift<UpLeft >(pawnsNotOn7) & enemies;

        while (b1)
        {
            Square to = pop_lsb(&b1);
            *moveList++ = make_move(to - UpRight, to);
        }

        while (b2)
        {
            Square to = pop_lsb(&b2);
            *moveList++ = make_move(to - UpLeft, to);
        }

        if (pos.ep_square() != SQ_NONE)
        {
            assert(rank_of(pos.ep_square()) == relative_rank(Them, RANK_3));

            // An en passant capture can be an evasion only if the checking piece
            // is the double pushed pawn and so is in the target. Otherwise this
            // is a discovery check and we are forced to do otherwise.
            if (Type == EVASIONS && !(target & (pos.ep_square() - Up)))
                return moveList;

            b1 = pawnsNotOn7 & pos.attacks_from<PAWN>(Them, pos.ep_square());

            assert(b1);

            while (b1)
                *moveList++ = make<ENPASSANT>(pop_lsb(&b1), pos.ep_square());
        }
    }

    return moveList;
  }


  template<bool Checks>
  ExtMove* generate_moves(const Position& pos, ExtMove* moveList, Color us, PieceType pt,
                          Bitboard target) {

    assert(pt != KING && pt != PAWN);

    const Square* pl = pos.squares(us, pt);

    for (Square from = *pl; from != SQ_NONE; from = *++pl)
    {
        // Avoid generating discovered checks twice
        if (Checks && (pos.blockers_for_king(~us) & from))
            continue;

        Bitboard b1 = (  (pos.attacks_from(us, pt, from) & pos.pieces())
                       | (pos.moves_from(us, pt, from) & ~pos.pieces())) & target;
        Bitboard b2 = pos.promoted_piece_type(pt) ? b1 : 0;
        Bitboard b3 = pos.piece_demotion() && pos.is_promoted(from) ? b1 : 0;

        if (Checks)
        {
            b1 &= pos.check_squares(pt);
            if (b2)
                b2 &= pos.check_squares(pos.promoted_piece_type(pt));
            if (b3)
                b3 &= pos.check_squares(type_of(pos.unpromoted_piece_on(from)));
        }

        // Restrict target squares considering promotion zone
        if (b2 | b3)
        {
            Bitboard promotion_zone = promotion_zone_bb(us, pos.promotion_rank(), pos.max_rank());
            if (pos.mandatory_piece_promotion())
                b1 &= (promotion_zone & from ? 0 : ~promotion_zone) | (pos.piece_promotion_on_capture() ? ~pos.pieces() : 0);
            // Exclude quiet promotions/demotions
            if (pos.piece_promotion_on_capture())
            {
                b2 &= pos.pieces();
                b3 &= pos.pieces();
            }
            // Consider promotions/demotions into promotion zone
            if (!(promotion_zone & from))
            {
                b2 &= promotion_zone;
                b3 &= promotion_zone;
            }
        }

        while (b1)
            *moveList++ = make_move(from, pop_lsb(&b1));

        // Shogi-style piece promotions
        while (b2)
            *moveList++ = make<PIECE_PROMOTION>(from, pop_lsb(&b2));

        // Piece demotions
        while (b3)
            *moveList++ = make<PIECE_DEMOTION>(from, pop_lsb(&b3));
    }

    return moveList;
  }


  template<Color Us, GenType Type>
  ExtMove* generate_all(const Position& pos, ExtMove* moveList, Bitboard target) {

    constexpr CastlingRight OO  = Us | KING_SIDE;
    constexpr CastlingRight OOO = Us | QUEEN_SIDE;
    constexpr bool Checks = Type == QUIET_CHECKS; // Reduce template instantations

    moveList = generate_pawn_moves<Us, Type>(pos, moveList, target);
    for (PieceType pt = PieceType(PAWN + 1); pt < KING; ++pt)
        moveList = generate_moves<Checks>(pos, moveList, Us, pt, target);
    // generate drops
    if (pos.piece_drops() && Type != CAPTURES && pos.count_in_hand(Us, ALL_PIECES))
        for (PieceType pt = PAWN; pt <= KING; ++pt)
            moveList = generate_drops<Us, Checks>(pos, moveList, pt, target & ~pos.pieces(~Us));

    if (Type != QUIET_CHECKS && Type != EVASIONS && pos.count<KING>(Us))
    {
        Square ksq = pos.square<KING>(Us);
        Bitboard b = pos.attacks_from<KING>(Us, ksq) & target;
        while (b)
            *moveList++ = make_move(ksq, pop_lsb(&b));

<<<<<<< HEAD
    if (pos.castling_enabled() && Type != CAPTURES && Type != EVASIONS && pos.castling_rights(Us))
    {
        if (pos.is_chess960())
        {
            moveList = generate_castling<Us, KING_SIDE, Checks, true>(pos, moveList);
            moveList = generate_castling<Us, QUEEN_SIDE, Checks, true>(pos, moveList);
        }
        else
=======
        if (Type != CAPTURES && pos.can_castle(CastlingRight(OO | OOO)))
>>>>>>> 3c576efa
        {
            if (!pos.castling_impeded(OO) && pos.can_castle(OO))
                *moveList++ = make<CASTLING>(ksq, pos.castling_rook_square(OO));

            if (!pos.castling_impeded(OOO) && pos.can_castle(OOO))
                *moveList++ = make<CASTLING>(ksq, pos.castling_rook_square(OOO));
        }
    }

    return moveList;
  }

} // namespace


/// generate<CAPTURES> generates all pseudo-legal captures and queen
/// promotions. Returns a pointer to the end of the move list.
///
/// generate<QUIETS> generates all pseudo-legal non-captures and
/// underpromotions. Returns a pointer to the end of the move list.
///
/// generate<NON_EVASIONS> generates all pseudo-legal captures and
/// non-captures. Returns a pointer to the end of the move list.

template<GenType Type>
ExtMove* generate(const Position& pos, ExtMove* moveList) {

  assert(Type == CAPTURES || Type == QUIETS || Type == NON_EVASIONS);
  assert(!pos.checkers());

  Color us = pos.side_to_move();

  Bitboard target =  Type == CAPTURES     ?  pos.pieces(~us)
                   : Type == QUIETS       ? ~pos.pieces()
                   : Type == NON_EVASIONS ? ~pos.pieces(us) : 0;
  target &= pos.board_bb();

  return us == WHITE ? generate_all<WHITE, Type>(pos, moveList, target)
                     : generate_all<BLACK, Type>(pos, moveList, target);
}

// Explicit template instantiations
template ExtMove* generate<CAPTURES>(const Position&, ExtMove*);
template ExtMove* generate<QUIETS>(const Position&, ExtMove*);
template ExtMove* generate<NON_EVASIONS>(const Position&, ExtMove*);


/// generate<QUIET_CHECKS> generates all pseudo-legal non-captures and knight
/// underpromotions that give check. Returns a pointer to the end of the move list.
template<>
ExtMove* generate<QUIET_CHECKS>(const Position& pos, ExtMove* moveList) {

  assert(!pos.checkers());

  Color us = pos.side_to_move();
  Bitboard dc = pos.blockers_for_king(~us) & pos.pieces(us);

  while (dc)
  {
     Square from = pop_lsb(&dc);
     PieceType pt = type_of(pos.piece_on(from));

     if (pt == PAWN)
         continue; // Will be generated together with direct checks

     Bitboard b = pos.moves_from(us, pt, from) & ~pos.pieces();

     if (pt == KING)
         b &= ~PseudoAttacks[~us][QUEEN][pos.square<KING>(~us)];

     while (b)
         *moveList++ = make_move(from, pop_lsb(&b));
  }

  return us == WHITE ? generate_all<WHITE, QUIET_CHECKS>(pos, moveList, ~pos.pieces())
                     : generate_all<BLACK, QUIET_CHECKS>(pos, moveList, ~pos.pieces());
}


/// generate<EVASIONS> generates all pseudo-legal check evasions when the side
/// to move is in check. Returns a pointer to the end of the move list.
template<>
ExtMove* generate<EVASIONS>(const Position& pos, ExtMove* moveList) {

  assert(pos.checkers());

  Color us = pos.side_to_move();
  Square ksq = pos.square<KING>(us);
  Bitboard sliderAttacks = 0;
  Bitboard sliders = pos.checkers();

  // Find all the squares attacked by slider checkers. We will remove them from
  // the king evasions in order to skip known illegal moves, which avoids any
  // useless legality checks later on.
  while (sliders)
  {
      Square checksq = pop_lsb(&sliders);
      sliderAttacks |=  attacks_bb(~us, type_of(pos.piece_on(checksq)), checksq, pos.pieces() ^ ksq);
  }

  // Generate evasions for king, capture and non capture moves
  Bitboard b = pos.attacks_from<KING>(us, ksq) & ~pos.pieces(us) & ~sliderAttacks;
  while (b)
      *moveList++ = make_move(ksq, pop_lsb(&b));

  if (more_than_one(pos.checkers()))
      return moveList; // Double check, only a king move can save the day

  // Generate blocking evasions or captures of the checking piece
  Square checksq = lsb(pos.checkers());
  Bitboard target = between_bb(checksq, ksq) | checksq;
  // Leaper attacks can not be blocked
  if (LeaperAttacks[~us][type_of(pos.piece_on(checksq))][checksq] & ksq)
      target = SquareBB[checksq];

  return us == WHITE ? generate_all<WHITE, EVASIONS>(pos, moveList, target)
                     : generate_all<BLACK, EVASIONS>(pos, moveList, target);
}


/// generate<LEGAL> generates all the legal moves in the given position

template<>
ExtMove* generate<LEGAL>(const Position& pos, ExtMove* moveList) {

  if (pos.is_immediate_game_end())
      return moveList;

  ExtMove* cur = moveList;

  moveList = pos.checkers() ? generate<EVASIONS    >(pos, moveList)
                            : generate<NON_EVASIONS>(pos, moveList);
  while (cur != moveList)
      if (!pos.legal(*cur))
          *cur = (--moveList)->move;
      else
          ++cur;

  return moveList;
}<|MERGE_RESOLUTION|>--- conflicted
+++ resolved
@@ -25,59 +25,8 @@
 
 namespace {
 
-<<<<<<< HEAD
-  template<Color Us, CastlingSide Cs, bool Checks, bool Chess960>
-  ExtMove* generate_castling(const Position& pos, ExtMove* moveList) {
-
-    constexpr Color Them = (Us == WHITE ? BLACK : WHITE);
-    constexpr CastlingRight Cr = Us | Cs;
-    constexpr bool KingSide = (Cs == KING_SIDE);
-
-    if (pos.castling_impeded(Cr) || !pos.can_castle(Cr))
-        return moveList;
-
-    // After castling, the rook and king final positions are the same in Chess960
-    // as they would be in standard chess.
-    Square kfrom = pos.count<KING>(Us) ? pos.square<KING>(Us) : make_square(FILE_E, relative_rank(Us, RANK_1, pos.max_rank()));
-    Square rfrom = pos.castling_rook_square(Cr);
-    Square kto = make_square(KingSide ? pos.castling_kingside_file() : pos.castling_queenside_file(),
-                             relative_rank(Us, RANK_1, pos.max_rank()));
-    Bitboard enemies = pos.pieces(Them);
-
-    assert(!pos.checkers());
-
-    const Direction step = Chess960 ? kto > kfrom ? WEST : EAST
-                                    : KingSide    ? WEST : EAST;
-
-    if (type_of(pos.piece_on(kfrom)) == KING)
-    {
-        for (Square s = kto; s != kfrom; s += step)
-            if (pos.attackers_to(s, ~Us) & enemies)
-                return moveList;
-
-        // Because we generate only legal castling moves we need to verify that
-        // when moving the castling rook we do not discover some hidden checker.
-        // For instance an enemy queen in SQ_A1 when castling rook is in SQ_B1.
-        if (Chess960 && pos.attackers_to(kto, pos.pieces() ^ rfrom, ~Us))
-            return moveList;
-    }
-
-    Move m = make<CASTLING>(kfrom, rfrom);
-
-    if (Checks && !pos.gives_check(m))
-        return moveList;
-
-    *moveList++ = m;
-    return moveList;
-  }
-
-
   template<Color c, GenType Type, Direction D>
   ExtMove* make_promotions(const Position& pos, ExtMove* moveList, Square to) {
-=======
-  template<GenType Type, Direction D>
-  ExtMove* make_promotions(ExtMove* moveList, Square to, Square ksq) {
->>>>>>> 3c576efa
 
     if (Type == CAPTURES || Type == EVASIONS || Type == NON_EVASIONS)
         for (PieceType pt : pos.promotion_piece_types())
@@ -361,18 +310,7 @@
         while (b)
             *moveList++ = make_move(ksq, pop_lsb(&b));
 
-<<<<<<< HEAD
-    if (pos.castling_enabled() && Type != CAPTURES && Type != EVASIONS && pos.castling_rights(Us))
-    {
-        if (pos.is_chess960())
-        {
-            moveList = generate_castling<Us, KING_SIDE, Checks, true>(pos, moveList);
-            moveList = generate_castling<Us, QUEEN_SIDE, Checks, true>(pos, moveList);
-        }
-        else
-=======
         if (Type != CAPTURES && pos.can_castle(CastlingRight(OO | OOO)))
->>>>>>> 3c576efa
         {
             if (!pos.castling_impeded(OO) && pos.can_castle(OO))
                 *moveList++ = make<CASTLING>(ksq, pos.castling_rook_square(OO));
@@ -380,6 +318,17 @@
             if (!pos.castling_impeded(OOO) && pos.can_castle(OOO))
                 *moveList++ = make<CASTLING>(ksq, pos.castling_rook_square(OOO));
         }
+    }
+
+    // Castling with non-king piece
+    if (!pos.count<KING>(Us) && Type != CAPTURES && pos.can_castle(CastlingRight(OO | OOO)))
+    {
+        Square from = make_square(FILE_E, relative_rank(Us, RANK_1, pos.max_rank()));
+        if (!pos.castling_impeded(OO) && pos.can_castle(OO))
+            *moveList++ = make<CASTLING>(from, pos.castling_rook_square(OO));
+
+        if (!pos.castling_impeded(OOO) && pos.can_castle(OOO))
+            *moveList++ = make<CASTLING>(from, pos.castling_rook_square(OOO));
     }
 
     return moveList;
