/*
  Stockfish, a UCI chess playing engine derived from Glaurung 2.1
  Copyright (C) 2004-2008 Tord Romstad (Glaurung author)
  Copyright (C) 2008-2015 Marco Costalba, Joona Kiiski, Tord Romstad
  Copyright (C) 2015-2020 Marco Costalba, Joona Kiiski, Gary Linscott, Tord Romstad

  Stockfish is free software: you can redistribute it and/or modify
  it under the terms of the GNU General Public License as published by
  the Free Software Foundation, either version 3 of the License, or
  (at your option) any later version.

  Stockfish is distributed in the hope that it will be useful,
  but WITHOUT ANY WARRANTY; without even the implied warranty of
  MERCHANTABILITY or FITNESS FOR A PARTICULAR PURPOSE.  See the
  GNU General Public License for more details.

  You should have received a copy of the GNU General Public License
  along with this program.  If not, see <http://www.gnu.org/licenses/>.
*/

#include <cassert>

#include "movegen.h"
#include "position.h"

namespace {

  template<MoveType T>
  ExtMove* make_move_and_gating(const Position& pos, ExtMove* moveList, Color us, Square from, Square to) {

    *moveList++ = make<T>(from, to);

    // Gating moves
    if (pos.seirawan_gating() && (pos.gates(us) & from))
        for (PieceType pt_gating : pos.piece_types())
            if (pos.count_in_hand(us, pt_gating) && (pos.drop_region(us, pt_gating) & from))
                *moveList++ = make_gating<T>(from, to, pt_gating, from);
    if (pos.seirawan_gating() && T == CASTLING && (pos.gates(us) & to))
        for (PieceType pt_gating : pos.piece_types())
            if (pos.count_in_hand(us, pt_gating) && (pos.drop_region(us, pt_gating) & to))
                *moveList++ = make_gating<T>(from, to, pt_gating, to);

    return moveList;
  }

  template<Color c, GenType Type, Direction D>
  ExtMove* make_promotions(const Position& pos, ExtMove* moveList, Square to) {

    if (Type == CAPTURES || Type == EVASIONS || Type == NON_EVASIONS)
    {
        for (PieceType pt : pos.promotion_piece_types())
            if (!pos.promotion_limit(pt) || pos.promotion_limit(pt) > pos.count(c, pt))
                *moveList++ = make<PROMOTION>(to - D, to, pt);
        PieceType pt = pos.promoted_piece_type(PAWN);
        if (pt && !(pos.piece_promotion_on_capture() && pos.empty(to)))
            *moveList++ = make<PIECE_PROMOTION>(to - D, to);
    }

    return moveList;
  }

  template<Color Us, bool Checks>
  ExtMove* generate_drops(const Position& pos, ExtMove* moveList, PieceType pt, Bitboard b) {
    if (pos.count_in_hand(Us, pt))
    {
        // Restrict to valid target
        b &= pos.drop_region(Us, pt);

        // Add to move list
        if (pos.drop_promoted() && pos.promoted_piece_type(pt))
        {
            Bitboard b2 = b;
            if (Checks)
                b2 &= pos.check_squares(pos.promoted_piece_type(pt));
            while (b2)
                *moveList++ = make_drop(pop_lsb(&b2), pt, pos.promoted_piece_type(pt));
        }
        if (Checks)
            b &= pos.check_squares(pt);
        while (b)
            *moveList++ = make_drop(pop_lsb(&b), pt, pt);
    }

    return moveList;
  }

  template<Color Us, GenType Type>
  ExtMove* generate_pawn_moves(const Position& pos, ExtMove* moveList, Bitboard target) {

<<<<<<< HEAD
    constexpr Color     Them     = (Us == WHITE ? BLACK      : WHITE);
=======
    constexpr Color     Them     = ~Us;
    constexpr Bitboard  TRank7BB = (Us == WHITE ? Rank7BB    : Rank2BB);
    constexpr Bitboard  TRank3BB = (Us == WHITE ? Rank3BB    : Rank6BB);
>>>>>>> 209e9420
    constexpr Direction Up       = pawn_push(Us);
    constexpr Direction Down     = -pawn_push(Us);
    constexpr Direction UpRight  = (Us == WHITE ? NORTH_EAST : SOUTH_WEST);
    constexpr Direction UpLeft   = (Us == WHITE ? NORTH_WEST : SOUTH_EAST);

    const Square ksq = pos.count<KING>(Them) ? pos.square<KING>(Them) : SQ_NONE;

    Bitboard TRank8BB = pos.mandatory_pawn_promotion() ? rank_bb(relative_rank(Us, pos.promotion_rank(), pos.max_rank()))
                                                       : promotion_zone_bb(Us, pos.promotion_rank(), pos.max_rank());
    Bitboard TRank7BB = shift<Down>(TRank8BB);
    // Define squares a pawn can pass during a double step
    Bitboard  TRank3BB = rank_bb(relative_rank(Us, Rank(pos.double_step_rank() + 1), pos.max_rank()));
    if (pos.first_rank_double_steps())
        TRank3BB |= rank_bb(relative_rank(Us, RANK_2, pos.max_rank()));

    Bitboard emptySquares;

    Bitboard pawnsOn7    = pos.pieces(Us, PAWN) &  TRank7BB;
    Bitboard pawnsNotOn7 = pos.pieces(Us, PAWN) & (pos.mandatory_pawn_promotion() ? ~TRank7BB : AllSquares);

    Bitboard enemies = (Type == EVASIONS ? pos.pieces(Them) & target:
                        Type == CAPTURES ? target : pos.pieces(Them));

    // Single and double pawn pushes, no promotions
    if (Type != CAPTURES)
    {
        emptySquares = (Type == QUIETS || Type == QUIET_CHECKS ? target : ~pos.pieces() & pos.board_bb(Us, PAWN));

        Bitboard b1 = shift<Up>(pawnsNotOn7)   & emptySquares;
        Bitboard b2 = pos.double_step_enabled() ? shift<Up>(b1 & TRank3BB) & emptySquares : Bitboard(0);

        if (Type == EVASIONS) // Consider only blocking squares
        {
            b1 &= target;
            b2 &= target;
        }

        if (Type == QUIET_CHECKS && pos.count<KING>(Them))
        {
            b1 &= pos.attacks_from<PAWN>(ksq, Them);
            b2 &= pos.attacks_from<PAWN>(ksq, Them);

            // Add pawn pushes which give discovered check. This is possible only
            // if the pawn is not on the same file as the enemy king, because we
            // don't generate captures. Note that a possible discovery check
            // promotion has been already generated amongst the captures.
            Bitboard dcCandidateQuiets = pos.blockers_for_king(Them) & pawnsNotOn7;
            if (dcCandidateQuiets)
            {
                Bitboard dc1 = shift<Up>(dcCandidateQuiets) & emptySquares & ~file_bb(ksq);
                Bitboard dc2 = pos.double_step_enabled() ? shift<Up>(dc1 & TRank3BB) & emptySquares : Bitboard(0);

                b1 |= dc1;
                b2 |= dc2;
            }
        }

        while (b1)
        {
            Square to = pop_lsb(&b1);
            *moveList++ = make_move(to - Up, to);
        }

        while (b2)
        {
            Square to = pop_lsb(&b2);
            *moveList++ = make_move(to - Up - Up, to);
        }
    }

    // Promotions and underpromotions
    if (pawnsOn7)
    {
        if (Type == CAPTURES)
            emptySquares = ~pos.pieces() & pos.board_bb(Us, PAWN);

        if (Type == EVASIONS)
            emptySquares &= target;

        Bitboard b1 = shift<UpRight>(pawnsOn7) & enemies;
        Bitboard b2 = shift<UpLeft >(pawnsOn7) & enemies;
        Bitboard b3 = shift<Up     >(pawnsOn7) & emptySquares;

        while (b1)
            moveList = make_promotions<Us, Type, UpRight>(pos, moveList, pop_lsb(&b1));

        while (b2)
            moveList = make_promotions<Us, Type, UpLeft >(pos, moveList, pop_lsb(&b2));

        while (b3)
            moveList = make_promotions<Us, Type, Up     >(pos, moveList, pop_lsb(&b3));
    }

    // Sittuyin promotions
    if (pos.sittuyin_promotion() && (Type == CAPTURES || Type == EVASIONS || Type == NON_EVASIONS))
    {
        Bitboard pawns = pos.pieces(Us, PAWN);
        // Pawns need to be on diagonals on opponent's half if there is more than one pawn
        if (pos.count<PAWN>(Us) > 1)
            pawns &=  (  PseudoAttacks[Us][BISHOP][make_square(FILE_A, relative_rank(Us, RANK_1, pos.max_rank()))]
                       | PseudoAttacks[Us][BISHOP][make_square(pos.max_file(), relative_rank(Us, RANK_1, pos.max_rank()))])
                    & forward_ranks_bb(Us, relative_rank(Us, Rank((pos.max_rank() - 1) / 2), pos.max_rank()));
        while (pawns)
        {
            Square from = pop_lsb(&pawns);
            for (PieceType pt : pos.promotion_piece_types())
            {
                if (pos.promotion_limit(pt) && pos.promotion_limit(pt) <= pos.count(Us, pt))
                    continue;
                Bitboard b = (pos.attacks_from(Us, pt, from) & ~pos.pieces()) | from;
                if (Type == EVASIONS)
                    b &= target;

                while (b)
                {
                    Square to = pop_lsb(&b);
                    if (!(attacks_bb(Us, pt, to, pos.pieces() ^ from) & pos.pieces(Them)))
                        *moveList++ = make<PROMOTION>(from, to, pt);
                }
            }
        }
    }

    // Standard and en-passant captures
    if (Type == CAPTURES || Type == EVASIONS || Type == NON_EVASIONS)
    {
        Bitboard b1 = shift<UpRight>(pawnsNotOn7) & enemies;
        Bitboard b2 = shift<UpLeft >(pawnsNotOn7) & enemies;

        while (b1)
        {
            Square to = pop_lsb(&b1);
            *moveList++ = make_move(to - UpRight, to);
        }

        while (b2)
        {
            Square to = pop_lsb(&b2);
            *moveList++ = make_move(to - UpLeft, to);
        }

        if (pos.ep_square() != SQ_NONE)
        {
            assert(rank_of(pos.ep_square()) == relative_rank(Them, Rank(pos.double_step_rank() + 1), pos.max_rank()));

            // An en passant capture can be an evasion only if the checking piece
            // is the double pushed pawn and so is in the target. Otherwise this
            // is a discovery check and we are forced to do otherwise.
            if (Type == EVASIONS && !(target & (pos.ep_square() - Up)))
                return moveList;

            b1 = pawnsNotOn7 & pos.attacks_from<PAWN>(pos.ep_square(), Them);

            assert(b1);

            while (b1)
                *moveList++ = make<ENPASSANT>(pop_lsb(&b1), pos.ep_square());
        }
    }

    return moveList;
  }


  template<bool Checks>
  ExtMove* generate_moves(const Position& pos, ExtMove* moveList, Color us, PieceType pt,
                          Bitboard target) {

    assert(pt != KING && pt != PAWN);

    const Square* pl = pos.squares(us, pt);

    for (Square from = *pl; from != SQ_NONE; from = *++pl)
    {
        // Avoid generating discovered checks twice
        if (Checks && (pos.blockers_for_king(~us) & from))
            continue;

        Bitboard b1 = (  (pos.attacks_from(us, pt, from) & pos.pieces())
                       | (pos.moves_from(us, pt, from) & ~pos.pieces())) & target;
        PieceType prom_pt = pos.promoted_piece_type(pt);
        Bitboard b2 = prom_pt && (!pos.promotion_limit(prom_pt) || pos.promotion_limit(prom_pt) > pos.count(us, prom_pt)) ? b1 : Bitboard(0);
        Bitboard b3 = pos.piece_demotion() && pos.is_promoted(from) ? b1 : Bitboard(0);

        if (Checks)
        {
            b1 &= pos.check_squares(pt);
            if (b2)
                b2 &= pos.check_squares(pos.promoted_piece_type(pt));
            if (b3)
                b3 &= pos.check_squares(type_of(pos.unpromoted_piece_on(from)));
        }

        // Restrict target squares considering promotion zone
        if (b2 | b3)
        {
            Bitboard promotion_zone = promotion_zone_bb(us, pos.promotion_rank(), pos.max_rank());
            if (pos.mandatory_piece_promotion())
                b1 &= (promotion_zone & from ? Bitboard(0) : ~promotion_zone) | (pos.piece_promotion_on_capture() ? ~pos.pieces() : Bitboard(0));
            // Exclude quiet promotions/demotions
            if (pos.piece_promotion_on_capture())
            {
                b2 &= pos.pieces();
                b3 &= pos.pieces();
            }
            // Consider promotions/demotions into promotion zone
            if (!(promotion_zone & from))
            {
                b2 &= promotion_zone;
                b3 &= promotion_zone;
            }
        }

        while (b1)
            moveList = make_move_and_gating<NORMAL>(pos, moveList, us, from, pop_lsb(&b1));

        // Shogi-style piece promotions
        while (b2)
            *moveList++ = make<PIECE_PROMOTION>(from, pop_lsb(&b2));

        // Piece demotions
        while (b3)
            *moveList++ = make<PIECE_DEMOTION>(from, pop_lsb(&b3));
    }

    return moveList;
  }


  template<Color Us, GenType Type>
  ExtMove* generate_all(const Position& pos, ExtMove* moveList, Bitboard target) {
    constexpr bool Checks = Type == QUIET_CHECKS; // Reduce template instantations

    moveList = generate_pawn_moves<Us, Type>(pos, moveList, target);
    for (PieceType pt : pos.piece_types())
        if (pt != PAWN && pt != KING)
            moveList = generate_moves<Checks>(pos, moveList, Us, pt, target);
    // generate drops
    if (pos.piece_drops() && Type != CAPTURES && pos.count_in_hand(Us, ALL_PIECES))
        for (PieceType pt : pos.piece_types())
            moveList = generate_drops<Us, Checks>(pos, moveList, pt, target & ~pos.pieces(~Us));

    if (Type != QUIET_CHECKS && Type != EVASIONS && pos.count<KING>(Us))
    {
        Square ksq = pos.square<KING>(Us);
        Bitboard b = (  (pos.attacks_from(Us, KING, ksq) & pos.pieces())
                      | (pos.moves_from(Us, KING, ksq) & ~pos.pieces())) & target;
        while (b)
            moveList = make_move_and_gating<NORMAL>(pos, moveList, Us, ksq, pop_lsb(&b));

        // Passing move by king
        if (pos.pass())
            *moveList++ = make<SPECIAL>(ksq, ksq);

        if ((Type != CAPTURES) && pos.can_castle(Us & ANY_CASTLING))
            for(CastlingRights cr : { Us & KING_SIDE, Us & QUEEN_SIDE } )
                if (!pos.castling_impeded(cr) && pos.can_castle(cr))
                    moveList = make_move_and_gating<CASTLING>(pos, moveList, Us,ksq, pos.castling_rook_square(cr));
    }
    // Workaround for passing: Execute a non-move with any piece
    else if (pos.pass() && !pos.count<KING>(Us) && pos.pieces(Us))
        *moveList++ = make<SPECIAL>(lsb(pos.pieces(Us)), lsb(pos.pieces(Us)));

    // Castling with non-king piece
    if (!pos.count<KING>(Us) && Type != CAPTURES && pos.can_castle(Us & ANY_CASTLING))
    {
        Square from = make_square(FILE_E, pos.castling_rank(Us));
        for(CastlingRights cr : { Us & KING_SIDE, Us & QUEEN_SIDE } )
            if (!pos.castling_impeded(cr) && pos.can_castle(cr))
                moveList = make_move_and_gating<CASTLING>(pos, moveList, Us, from, pos.castling_rook_square(cr));
    }

    // Special moves
    if (pos.cambodian_moves() && pos.gates(Us))
    {
        if (Type != CAPTURES && Type != EVASIONS && (pos.pieces(Us, KING) & pos.gates(Us)))
        {
            Square from = pos.square<KING>(Us);
            Bitboard b = PseudoAttacks[WHITE][KNIGHT][from] & rank_bb(rank_of(from + (Us == WHITE ? NORTH : SOUTH)))
                        & target & ~pos.pieces();
            while (b)
                moveList = make_move_and_gating<SPECIAL>(pos, moveList, Us, from, pop_lsb(&b));
        }

        Bitboard b = pos.pieces(Us, FERS) & pos.gates(Us);
        while (b)
        {
            Square from = pop_lsb(&b);
            Square to = from + 2 * (Us == WHITE ? NORTH : SOUTH);
            if (is_ok(to) && (target & to))
                moveList = make_move_and_gating<SPECIAL>(pos, moveList, Us, from, to);
        }
    }

    return moveList;
  }

} // namespace


/// <CAPTURES>     Generates all pseudo-legal captures and queen promotions
/// <QUIETS>       Generates all pseudo-legal non-captures and underpromotions
/// <NON_EVASIONS> Generates all pseudo-legal captures and non-captures
///
/// Returns a pointer to the end of the move list.

template<GenType Type>
ExtMove* generate(const Position& pos, ExtMove* moveList) {

  static_assert(Type == CAPTURES || Type == QUIETS || Type == NON_EVASIONS, "Unsupported type in generate()");
  assert(!pos.checkers());

  Color us = pos.side_to_move();

  Bitboard target =  Type == CAPTURES     ?  pos.pieces(~us)
                   : Type == QUIETS       ? ~pos.pieces()
                   : Type == NON_EVASIONS ? ~pos.pieces(us) : Bitboard(0);
  target &= pos.board_bb();

  return us == WHITE ? generate_all<WHITE, Type>(pos, moveList, target)
                     : generate_all<BLACK, Type>(pos, moveList, target);
}

// Explicit template instantiations
template ExtMove* generate<CAPTURES>(const Position&, ExtMove*);
template ExtMove* generate<QUIETS>(const Position&, ExtMove*);
template ExtMove* generate<NON_EVASIONS>(const Position&, ExtMove*);


/// generate<QUIET_CHECKS> generates all pseudo-legal non-captures and knight
/// underpromotions that give check. Returns a pointer to the end of the move list.
template<>
ExtMove* generate<QUIET_CHECKS>(const Position& pos, ExtMove* moveList) {

  assert(!pos.checkers());

  Color us = pos.side_to_move();
  Bitboard dc = pos.blockers_for_king(~us) & pos.pieces(us);

  while (dc)
  {
     Square from = pop_lsb(&dc);
     PieceType pt = type_of(pos.piece_on(from));

     if (pt == PAWN)
         continue; // Will be generated together with direct checks

     Bitboard b = pos.moves_from(us, pt, from) & ~pos.pieces();

     if (pt == KING && pos.king_type() == KING)
         b &= ~PseudoAttacks[~us][QUEEN][pos.square<KING>(~us)];

     while (b)
         moveList = make_move_and_gating<NORMAL>(pos, moveList, us, from, pop_lsb(&b));
  }

  return us == WHITE ? generate_all<WHITE, QUIET_CHECKS>(pos, moveList, ~pos.pieces() & pos.board_bb())
                     : generate_all<BLACK, QUIET_CHECKS>(pos, moveList, ~pos.pieces() & pos.board_bb());
}


/// generate<EVASIONS> generates all pseudo-legal check evasions when the side
/// to move is in check. Returns a pointer to the end of the move list.
template<>
ExtMove* generate<EVASIONS>(const Position& pos, ExtMove* moveList) {

  assert(pos.checkers());

  Color us = pos.side_to_move();
  Square ksq = pos.square<KING>(us);
  Bitboard sliderAttacks = 0;
  Bitboard sliders = pos.checkers();

  // Passing move by king in bikjang
  if (pos.bikjang() && pos.pass())
      *moveList++ = make<SPECIAL>(ksq, ksq);

  // Consider all evasion moves for special pieces
  if (sliders & (pos.pieces(CANNON, BANNER) | pos.pieces(HORSE, ELEPHANT) | pos.pieces(JANGGI_CANNON, JANGGI_ELEPHANT)))
  {
      Bitboard target = pos.board_bb() & ~pos.pieces(us);
      Bitboard b = (  (pos.attacks_from(us, KING, ksq) & pos.pieces())
                    | (pos.moves_from(us, KING, ksq) & ~pos.pieces())) & target;
      while (b)
          moveList = make_move_and_gating<NORMAL>(pos, moveList, us, ksq, pop_lsb(&b));
      return us == WHITE ? generate_all<WHITE, EVASIONS>(pos, moveList, target)
                         : generate_all<BLACK, EVASIONS>(pos, moveList, target);
  }

  // Find all the squares attacked by slider checkers. We will remove them from
  // the king evasions in order to skip known illegal moves, which avoids any
  // useless legality checks later on.
  while (sliders)
  {
      Square checksq = pop_lsb(&sliders);
<<<<<<< HEAD
      sliderAttacks |=  attacks_bb(~us, type_of(pos.piece_on(checksq)), checksq, pos.pieces() ^ ksq);
=======
      sliderAttacks |= LineBB[ksq][checksq] ^ checksq;
>>>>>>> 209e9420
  }

  // Generate evasions for king, capture and non capture moves
  Bitboard b = (  (pos.attacks_from(us, KING, ksq) & pos.pieces())
                | (pos.moves_from(us, KING, ksq) & ~pos.pieces())) & ~pos.pieces(us) & ~sliderAttacks;
  while (b)
      moveList = make_move_and_gating<NORMAL>(pos, moveList, us, ksq, pop_lsb(&b));

  if (more_than_one(pos.checkers()))
      return moveList; // Double check, only a king move can save the day

  // Generate blocking evasions or captures of the checking piece
  Square checksq = lsb(pos.checkers());
  Bitboard target = between_bb(checksq, ksq) | checksq;
  // Leaper attacks can not be blocked
  if (LeaperAttacks[~us][type_of(pos.piece_on(checksq))][checksq] & ksq)
      target = SquareBB[checksq];

  return us == WHITE ? generate_all<WHITE, EVASIONS>(pos, moveList, target)
                     : generate_all<BLACK, EVASIONS>(pos, moveList, target);
}


/// generate<LEGAL> generates all the legal moves in the given position

template<>
ExtMove* generate<LEGAL>(const Position& pos, ExtMove* moveList) {

  if (pos.is_immediate_game_end())
      return moveList;

  ExtMove* cur = moveList;

  moveList = pos.checkers() ? generate<EVASIONS    >(pos, moveList)
                            : generate<NON_EVASIONS>(pos, moveList);
  while (cur != moveList)
      if (!pos.legal(*cur))
          *cur = (--moveList)->move;
      else
          ++cur;

  return moveList;
}<|MERGE_RESOLUTION|>--- conflicted
+++ resolved
@@ -87,13 +87,7 @@
   template<Color Us, GenType Type>
   ExtMove* generate_pawn_moves(const Position& pos, ExtMove* moveList, Bitboard target) {
 
-<<<<<<< HEAD
-    constexpr Color     Them     = (Us == WHITE ? BLACK      : WHITE);
-=======
     constexpr Color     Them     = ~Us;
-    constexpr Bitboard  TRank7BB = (Us == WHITE ? Rank7BB    : Rank2BB);
-    constexpr Bitboard  TRank3BB = (Us == WHITE ? Rank3BB    : Rank6BB);
->>>>>>> 209e9420
     constexpr Direction Up       = pawn_push(Us);
     constexpr Direction Down     = -pawn_push(Us);
     constexpr Direction UpRight  = (Us == WHITE ? NORTH_EAST : SOUTH_WEST);
@@ -489,11 +483,7 @@
   while (sliders)
   {
       Square checksq = pop_lsb(&sliders);
-<<<<<<< HEAD
       sliderAttacks |=  attacks_bb(~us, type_of(pos.piece_on(checksq)), checksq, pos.pieces() ^ ksq);
-=======
-      sliderAttacks |= LineBB[ksq][checksq] ^ checksq;
->>>>>>> 209e9420
   }
 
   // Generate evasions for king, capture and non capture moves
