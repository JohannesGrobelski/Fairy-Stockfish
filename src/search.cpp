/*
  Stockfish, a UCI chess playing engine derived from Glaurung 2.1
  Copyright (C) 2004-2008 Tord Romstad (Glaurung author)
  Copyright (C) 2008-2015 Marco Costalba, Joona Kiiski, Tord Romstad
  Copyright (C) 2015-2020 Marco Costalba, Joona Kiiski, Gary Linscott, Tord Romstad

  Stockfish is free software: you can redistribute it and/or modify
  it under the terms of the GNU General Public License as published by
  the Free Software Foundation, either version 3 of the License, or
  (at your option) any later version.

  Stockfish is distributed in the hope that it will be useful,
  but WITHOUT ANY WARRANTY; without even the implied warranty of
  MERCHANTABILITY or FITNESS FOR A PARTICULAR PURPOSE.  See the
  GNU General Public License for more details.

  You should have received a copy of the GNU General Public License
  along with this program.  If not, see <http://www.gnu.org/licenses/>.
*/

#include <algorithm>
#include <cassert>
#include <cmath>
#include <cstring>   // For std::memset
#include <iostream>
#include <sstream>

#include "evaluate.h"
#include "misc.h"
#include "movegen.h"
#include "movepick.h"
#include "partner.h"
#include "position.h"
#include "search.h"
#include "thread.h"
#include "timeman.h"
#include "tt.h"
#include "uci.h"
#include "syzygy/tbprobe.h"

namespace Search {

  LimitsType Limits;
}

namespace Tablebases {

  int Cardinality;
  bool RootInTB;
  bool UseRule50;
  Depth ProbeDepth;
}

namespace TB = Tablebases;

using std::string;
using Eval::evaluate;
using namespace Search;

namespace {

  // Different node types, used as a template parameter
  enum NodeType { NonPV, PV };

  constexpr uint64_t ttHitAverageWindow     = 4096;
  constexpr uint64_t ttHitAverageResolution = 1024;

  // Razor and futility margins
  constexpr int RazorMargin = 531;
  Value futility_margin(Depth d, bool improving) {
    return Value(217 * (d - improving));
  }

  // Reductions lookup table, initialized at startup
  int Reductions[MAX_MOVES]; // [depth or moveNumber]

  Depth reduction(bool i, Depth d, int mn) {
    int r = Reductions[d] * Reductions[mn];
    return (r + 511) / 1024 + (!i && r > 1007);
  }

  constexpr int futility_move_count(bool improving, Depth depth) {
    return (5 + depth * depth) * (1 + improving) / 2 - 1;
  }

  // History and stats update bonus, based on depth
  int stat_bonus(Depth d) {
    return d > 15 ? -8 : 19 * d * d + 155 * d - 132;
  }

  // Add a small random component to draw evaluations to avoid 3fold-blindness
  Value value_draw(Thread* thisThread) {
    return VALUE_DRAW + Value(2 * (thisThread->nodes & 1) - 1);
  }

  // Skill structure is used to implement strength limit
  struct Skill {
    explicit Skill(int l) : level(l) {}
    bool enabled() const { return level < 20; }
    bool time_to_pick(Depth depth) const { return depth == 1 + level; }
    Move pick_best(size_t multiPV);

    int level;
    Move best = MOVE_NONE;
  };

  // Breadcrumbs are used to mark nodes as being searched by a given thread
  struct Breadcrumb {
    std::atomic<Thread*> thread;
    std::atomic<Key> key;
  };
  std::array<Breadcrumb, 1024> breadcrumbs;

  // ThreadHolding structure keeps track of which thread left breadcrumbs at the given
  // node for potential reductions. A free node will be marked upon entering the moves
  // loop by the constructor, and unmarked upon leaving that loop by the destructor.
  struct ThreadHolding {
    explicit ThreadHolding(Thread* thisThread, Key posKey, int ply) {
       location = ply < 8 ? &breadcrumbs[posKey & (breadcrumbs.size() - 1)] : nullptr;
       otherThread = false;
       owning = false;
       if (location)
       {
          // See if another already marked this location, if not, mark it ourselves
          Thread* tmp = (*location).thread.load(std::memory_order_relaxed);
          if (tmp == nullptr)
          {
              (*location).thread.store(thisThread, std::memory_order_relaxed);
              (*location).key.store(posKey, std::memory_order_relaxed);
              owning = true;
          }
          else if (   tmp != thisThread
                   && (*location).key.load(std::memory_order_relaxed) == posKey)
              otherThread = true;
       }
    }

    ~ThreadHolding() {
       if (owning) // Free the marked location
           (*location).thread.store(nullptr, std::memory_order_relaxed);
    }

    bool marked() { return otherThread; }

    private:
    Breadcrumb* location;
    bool otherThread, owning;
  };

  template <NodeType NT>
  Value search(Position& pos, Stack* ss, Value alpha, Value beta, Depth depth, bool cutNode);

  template <NodeType NT>
  Value qsearch(Position& pos, Stack* ss, Value alpha, Value beta, Depth depth = 0);

  Value value_to_tt(Value v, int ply);
  Value value_from_tt(Value v, int ply, int r50c);
  void update_pv(Move* pv, Move move, Move* childPv);
  void update_continuation_histories(Stack* ss, Piece pc, Square to, int bonus);
  void update_quiet_stats(const Position& pos, Stack* ss, Move move, int bonus);
  void update_all_stats(const Position& pos, Stack* ss, Move bestMove, Value bestValue, Value beta, Square prevSq,
                        Move* quietsSearched, int quietCount, Move* capturesSearched, int captureCount, Depth depth);

  // perft() is our utility to verify move generation. All the leaf nodes up
  // to the given depth are generated and counted, and the sum is returned.
  template<bool Root>
  uint64_t perft(Position& pos, Depth depth) {

    StateInfo st;
    uint64_t cnt, nodes = 0;
    const bool leaf = (depth == 2);

    for (const auto& m : MoveList<LEGAL>(pos))
    {
        assert(pos.pseudo_legal(m));
        if (Root && depth <= 1)
            cnt = 1, nodes++;
        else
        {
            pos.do_move(m, st);
            cnt = leaf ? MoveList<LEGAL>(pos).size() : perft<false>(pos, depth - 1);
            nodes += cnt;
            pos.undo_move(m);
        }
        if (Root)
            sync_cout << UCI::move(pos, m) << ": " << cnt << sync_endl;
    }
    return nodes;
  }

} // namespace


/// Search::init() is called at startup to initialize various lookup tables

void Search::init() {

  for (int i = 1; i < MAX_MOVES; ++i)
      Reductions[i] = int((24.8 + std::log(Threads.size()) / 2) * std::log(i));
}


/// Search::clear() resets search state to its initial value

void Search::clear() {

  Threads.main()->wait_for_search_finished();

  Time.availableNodes = 0;
  TT.clear();
  Threads.clear();
  Tablebases::init(Options["SyzygyPath"]); // Free mapped files
}


/// MainThread::search() is started when the program receives the UCI 'go'
/// command. It searches from the root position and outputs the "bestmove".

void MainThread::search() {

  if (Limits.perft)
  {
      nodes = perft<true>(rootPos, Limits.perft);
      sync_cout << "\nNodes searched: " << nodes << "\n" << sync_endl;
      return;
  }

  Color us = rootPos.side_to_move();
  Time.init(rootPos, Limits, us, rootPos.game_ply());
  TT.new_search();

  if (rootMoves.empty())
  {
      rootMoves.emplace_back(MOVE_NONE);
      Value variantResult;
      Value result =  rootPos.is_game_end(variantResult) ? variantResult
                    : rootPos.checkers()                 ? rootPos.checkmate_value()
                                                         : rootPos.stalemate_value();
      if (Options["Protocol"] == "xboard")
          sync_cout << (  result == VALUE_DRAW ? "1/2-1/2 {Draw}"
                        : (rootPos.side_to_move() == BLACK ? -result : result) == VALUE_MATE ? "1-0 {White wins}"
                        : "0-1 {Black wins}")
                    << sync_endl;
      else
      sync_cout << "info depth 0 score "
                << UCI::value(result)
                << sync_endl;
  }
  else
  {
      for (Thread* th : Threads)
      {
          th->bestMoveChanges = 0;
          if (th != this)
              th->start_searching();
      }

      Thread::search(); // Let's start searching!
  }

  // When we reach the maximum depth, we can arrive here without a raise of
  // Threads.stop. However, if we are pondering or in an infinite search,
  // the UCI protocol states that we shouldn't print the best move before the
  // GUI sends a "stop" or "ponderhit" command. We therefore simply wait here
  // until the GUI sends one of those commands.

  while (!Threads.stop && (ponder || Limits.infinite || (rootPos.two_boards() && (Partner.sitRequested || this->rootMoves[0].score <= VALUE_MATED_IN_MAX_PLY) && Time.elapsed() < Limits.time[us] - 1000)))
  {} // Busy wait for a stop or a ponder reset

  // Stop the threads if not already stopped (also raise the stop if
  // "ponderhit" just reset Threads.ponder).
  Threads.stop = true;

  // Wait until all threads have finished
  for (Thread* th : Threads)
      if (th != this)
          th->wait_for_search_finished();

  // When playing in 'nodes as time' mode, subtract the searched nodes from
  // the available ones before exiting.
  if (Limits.npmsec)
      Time.availableNodes += Limits.inc[us] - Threads.nodes_searched();

  bestThread = this;

  // Check if there are threads with a better score than main thread
  if (    Options["MultiPV"] == 1
      && !Limits.depth
      && !(Skill(Options["Skill Level"]).enabled() || Options["UCI_LimitStrength"])
      &&  rootMoves[0].pv[0] != MOVE_NONE)
  {
      std::map<Move, int64_t> votes;
      Value minScore = this->rootMoves[0].score;

      // Find out minimum score
      for (Thread* th: Threads)
          minScore = std::min(minScore, th->rootMoves[0].score);

      // Vote according to score and depth, and select the best thread
      for (Thread* th : Threads)
      {
          votes[th->rootMoves[0].pv[0]] +=
              (th->rootMoves[0].score - minScore + 14) * int(th->completedDepth);

          if (bestThread->rootMoves[0].score >= VALUE_MATE_IN_MAX_PLY)
          {
              // Make sure we pick the shortest mate
              if (th->rootMoves[0].score > bestThread->rootMoves[0].score)
                  bestThread = th;
          }
          else if (   th->rootMoves[0].score >= VALUE_MATE_IN_MAX_PLY
                   || votes[th->rootMoves[0].pv[0]] > votes[bestThread->rootMoves[0].pv[0]])
              bestThread = th;
      }
  }

  previousScore = bestThread->rootMoves[0].score;

  // Send again PV info if we have a new best thread
  if (bestThread != this)
      sync_cout << UCI::pv(bestThread->rootPos, bestThread->completedDepth, -VALUE_INFINITE, VALUE_INFINITE) << sync_endl;

  if (Options["Protocol"] == "xboard")
  {
      // Send move only when not in analyze mode and not at game end
      if (!Options["UCI_AnalyseMode"] && rootMoves[0].pv[0] != MOVE_NONE && !Threads.abort.exchange(true))
          sync_cout << "move " << UCI::move(rootPos, bestThread->rootMoves[0].pv[0]) << sync_endl;
      return;
  }

  sync_cout << "bestmove " << UCI::move(rootPos, bestThread->rootMoves[0].pv[0]);

  if (bestThread->rootMoves[0].pv.size() > 1 || bestThread->rootMoves[0].extract_ponder_from_tt(rootPos))
      std::cout << " ponder " << UCI::move(rootPos, bestThread->rootMoves[0].pv[1]);

  std::cout << sync_endl;
}


/// Thread::search() is the main iterative deepening loop. It calls search()
/// repeatedly with increasing depth until the allocated thinking time has been
/// consumed, the user stops the search, or the maximum search depth is reached.

void Thread::search() {

  // To allow access to (ss-7) up to (ss+2), the stack must be oversized.
  // The former is needed to allow update_continuation_histories(ss-1, ...),
  // which accesses its argument at ss-6, also near the root.
  // The latter is needed for statScores and killer initialization.
  Stack stack[MAX_PLY+10], *ss = stack+7;
  Move  pv[MAX_PLY+1];
  Value bestValue, alpha, beta, delta;
  Move  lastBestMove = MOVE_NONE;
  Depth lastBestMoveDepth = 0;
  MainThread* mainThread = (this == Threads.main() ? Threads.main() : nullptr);
  double timeReduction = 1, totBestMoveChanges = 0;
  Color us = rootPos.side_to_move();
  int iterIdx = 0;

  std::memset(ss-7, 0, 10 * sizeof(Stack));
  for (int i = 7; i > 0; i--)
      (ss-i)->continuationHistory = &this->continuationHistory[0][0][NO_PIECE][0]; // Use as a sentinel

  ss->pv = pv;

  bestValue = delta = alpha = -VALUE_INFINITE;
  beta = VALUE_INFINITE;

  if (mainThread)
  {
      if (mainThread->previousScore == VALUE_INFINITE)
          for (int i=0; i<4; ++i)
              mainThread->iterValue[i] = VALUE_ZERO;
      else
          for (int i=0; i<4; ++i)
              mainThread->iterValue[i] = mainThread->previousScore;
  }

  size_t multiPV = Options["MultiPV"];

  // Pick integer skill levels, but non-deterministically round up or down
  // such that the average integer skill corresponds to the input floating point one.
  // UCI_Elo is converted to a suitable fractional skill level, using anchoring
  // to CCRL Elo (goldfish 1.13 = 2000) and a fit through Ordo derived Elo
  // for match (TC 60+0.6) results spanning a wide range of k values.
  PRNG rng(now());
  double floatLevel = Options["UCI_LimitStrength"] ?
                        clamp(std::pow((Options["UCI_Elo"] - 1346.6) / 143.4, 1 / 0.806), 0.0, 20.0) :
                        double(Options["Skill Level"]);
  int intLevel = int(floatLevel) +
                 ((floatLevel - int(floatLevel)) * 1024 > rng.rand<unsigned>() % 1024  ? 1 : 0);
  Skill skill(intLevel);

  // When playing with strength handicap enable MultiPV search that we will
  // use behind the scenes to retrieve a set of possible moves.
  if (skill.enabled())
      multiPV = std::max(multiPV, (size_t)4);

  multiPV = std::min(multiPV, rootMoves.size());
  ttHitAverage = ttHitAverageWindow * ttHitAverageResolution / 2;

  int ct = int(Options["Contempt"]) * PawnValueEg / 100; // From centipawns

  // In analysis mode, adjust contempt in accordance with user preference
  if (Limits.infinite || Options["UCI_AnalyseMode"])
      ct =  Options["Analysis Contempt"] == "Off"  ? 0
          : Options["Analysis Contempt"] == "Both" ? ct
          : Options["Analysis Contempt"] == "White" && us == BLACK ? -ct
          : Options["Analysis Contempt"] == "Black" && us == WHITE ? -ct
          : ct;

  // Evaluation score is from the white point of view
  contempt = (us == WHITE ?  make_score(ct, ct / 2)
                          : -make_score(ct, ct / 2));

  int searchAgainCounter = 0;

  // Iterative deepening loop until requested to stop or the target depth is reached
  while (   ++rootDepth < MAX_PLY
         && !Threads.stop
         && !(Limits.depth && mainThread && rootDepth > Limits.depth))
  {
      // Age out PV variability metric
      if (mainThread)
          totBestMoveChanges /= 2;

      // Save the last iteration's scores before first PV line is searched and
      // all the move scores except the (new) PV are set to -VALUE_INFINITE.
      for (RootMove& rm : rootMoves)
          rm.previousScore = rm.score;

      size_t pvFirst = 0;
      pvLast = 0;

      if (!Threads.increaseDepth)
         searchAgainCounter++;

      // MultiPV loop. We perform a full root search for each PV line
      for (pvIdx = 0; pvIdx < multiPV && !Threads.stop; ++pvIdx)
      {
          if (pvIdx == pvLast)
          {
              pvFirst = pvLast;
              for (pvLast++; pvLast < rootMoves.size(); pvLast++)
                  if (rootMoves[pvLast].tbRank != rootMoves[pvFirst].tbRank)
                      break;
          }

          // Reset UCI info selDepth for each depth and each PV line
          selDepth = 0;

          // Reset aspiration window starting size
          if (rootDepth >= 4)
          {
              Value previousScore = rootMoves[pvIdx].previousScore;
              delta = Value(21 * (1 + rootPos.captures_to_hand()) + abs(previousScore) / 256);
              alpha = std::max(previousScore - delta,-VALUE_INFINITE);
              beta  = std::min(previousScore + delta, VALUE_INFINITE);

              // Adjust contempt based on root move's previousScore (dynamic contempt)
              int dct = ct + (102 - ct / 2) * previousScore / (abs(previousScore) + 157);

              contempt = (us == WHITE ?  make_score(dct, dct / 2)
                                      : -make_score(dct, dct / 2));
          }

          // Start with a small aspiration window and, in the case of a fail
          // high/low, re-search with a bigger window until we don't fail
          // high/low anymore.
          int failedHighCnt = 0;
          while (true)
          {
              Depth adjustedDepth = std::max(1, rootDepth - failedHighCnt - searchAgainCounter);
              bestValue = ::search<PV>(rootPos, ss, alpha, beta, adjustedDepth, false);

              // Bring the best move to the front. It is critical that sorting
              // is done with a stable algorithm because all the values but the
              // first and eventually the new best one are set to -VALUE_INFINITE
              // and we want to keep the same order for all the moves except the
              // new PV that goes to the front. Note that in case of MultiPV
              // search the already searched PV lines are preserved.
              std::stable_sort(rootMoves.begin() + pvIdx, rootMoves.begin() + pvLast);

              // If search has been stopped, we break immediately. Sorting is
              // safe because RootMoves is still valid, although it refers to
              // the previous iteration.
              if (Threads.stop)
                  break;

              // When failing high/low give some update (without cluttering
              // the UI) before a re-search.
              if (   mainThread
                  && multiPV == 1
                  && (bestValue <= alpha || bestValue >= beta)
                  && Time.elapsed() > 3000)
                  sync_cout << UCI::pv(rootPos, rootDepth, alpha, beta) << sync_endl;

              // In case of failing low/high increase aspiration window and
              // re-search, otherwise exit the loop.
              if (bestValue <= alpha)
              {
                  beta = (alpha + beta) / 2;
                  alpha = std::max(bestValue - delta, -VALUE_INFINITE);

                  failedHighCnt = 0;
                  if (mainThread)
                      mainThread->stopOnPonderhit = false;
              }
              else if (bestValue >= beta)
              {
                  beta = std::min(bestValue + delta, VALUE_INFINITE);
                  ++failedHighCnt;
              }
              else
              {
                  ++rootMoves[pvIdx].bestMoveCount;
                  break;
              }

              delta += delta / 4 + 5;

              assert(alpha >= -VALUE_INFINITE && beta <= VALUE_INFINITE);
          }

          // Sort the PV lines searched so far and update the GUI
          std::stable_sort(rootMoves.begin() + pvFirst, rootMoves.begin() + pvIdx + 1);

          if (    mainThread
              && (Threads.stop || pvIdx + 1 == multiPV || Time.elapsed() > 3000))
              sync_cout << UCI::pv(rootPos, rootDepth, alpha, beta) << sync_endl;
      }

      if (!Threads.stop)
          completedDepth = rootDepth;

      if (rootMoves[0].pv[0] != lastBestMove) {
         lastBestMove = rootMoves[0].pv[0];
         lastBestMoveDepth = rootDepth;
      }

      // Have we found a "mate in x"?
      if (   Limits.mate
          && bestValue >= VALUE_MATE_IN_MAX_PLY
          && VALUE_MATE - bestValue <= 2 * Limits.mate)
          Threads.stop = true;

      if (!mainThread)
          continue;

      // If skill level is enabled and time is up, pick a sub-optimal best move
      if (skill.enabled() && skill.time_to_pick(rootDepth))
          skill.pick_best(multiPV);

      // Do we have time for the next iteration? Can we stop searching now?
      if (    Limits.use_time_management()
          && !Threads.stop
          && !mainThread->stopOnPonderhit)
      {
          double fallingEval = (332 +  6 * (mainThread->previousScore - bestValue)
                                    +  6 * (mainThread->iterValue[iterIdx]  - bestValue)) / 704.0;
          fallingEval = clamp(fallingEval, 0.5, 1.5);

          // If the bestMove is stable over several iterations, reduce time accordingly
          timeReduction = lastBestMoveDepth + 9 < completedDepth ? 1.94 : 0.91;
          double reduction = (1.41 + mainThread->previousTimeReduction) / (2.27 * timeReduction);

          // Use part of the gained time from a previous stable move for the current move
          for (Thread* th : Threads)
          {
              totBestMoveChanges += th->bestMoveChanges;
              th->bestMoveChanges = 0;
          }
          double bestMoveInstability = 1 + totBestMoveChanges / Threads.size();

          // Stop the search if we have only one legal move, or if available time elapsed
          if (   rootMoves.size() == 1
              || Time.elapsed() > Time.optimum() * fallingEval * reduction * bestMoveInstability)
          {
              // If we are allowed to ponder do not stop the search now but
              // keep pondering until the GUI sends "ponderhit" or "stop".
              if (mainThread->ponder)
                  mainThread->stopOnPonderhit = true;
              else if (!(rootPos.two_boards() && (Partner.sitRequested || bestValue <= VALUE_MATED_IN_MAX_PLY)))
                  Threads.stop = true;
          }
          else if (   Threads.increaseDepth
                   && !mainThread->ponder
                   && Time.elapsed() > Time.optimum() * fallingEval * reduction * bestMoveInstability * 0.6)
                   Threads.increaseDepth = false;
          else
                   Threads.increaseDepth = true;
      }

      mainThread->iterValue[iterIdx] = bestValue;
      iterIdx = (iterIdx + 1) & 3;
  }

  if (!mainThread)
      return;

  mainThread->previousTimeReduction = timeReduction;

  // If skill level is enabled, swap best PV line with the sub-optimal one
  if (skill.enabled())
      std::swap(rootMoves[0], *std::find(rootMoves.begin(), rootMoves.end(),
                skill.best ? skill.best : skill.pick_best(multiPV)));
}


namespace {

  // search<>() is the main search function for both PV and non-PV nodes

  template <NodeType NT>
  Value search(Position& pos, Stack* ss, Value alpha, Value beta, Depth depth, bool cutNode) {

    constexpr bool PvNode = NT == PV;
    const bool rootNode = PvNode && ss->ply == 0;

    // Check if we have an upcoming move which draws by repetition, or
    // if the opponent had an alternative move earlier to this position.
    if (   pos.rule50_count() >= 3
        && alpha < VALUE_DRAW
        && !rootNode
        && pos.has_game_cycle(ss->ply))
    {
        alpha = value_draw(pos.this_thread());
        if (alpha >= beta)
            return alpha;
    }

    // Dive into quiescence search when the depth reaches zero
    if (depth <= 0)
        return qsearch<NT>(pos, ss, alpha, beta);

    assert(-VALUE_INFINITE <= alpha && alpha < beta && beta <= VALUE_INFINITE);
    assert(PvNode || (alpha == beta - 1));
    assert(0 < depth && depth < MAX_PLY);
    assert(!(PvNode && cutNode));

    Move pv[MAX_PLY+1], capturesSearched[32], quietsSearched[64];
    StateInfo st;
    TTEntry* tte;
    Key posKey;
    Move ttMove, move, excludedMove, bestMove;
    Depth extension, newDepth;
    Value bestValue, value, ttValue, eval, maxValue;
    bool ttHit, ttPv, inCheck, givesCheck, improving, didLMR, priorCapture;
    bool captureOrPromotion, doFullDepthSearch, moveCountPruning, ttCapture, singularLMR;
    Piece movedPiece;
    int moveCount, captureCount, quietCount;

    // Step 1. Initialize node
    Thread* thisThread = pos.this_thread();
    inCheck = pos.checkers();
    priorCapture = pos.captured_piece();
    Color us = pos.side_to_move();
    moveCount = captureCount = quietCount = ss->moveCount = 0;
    bestValue = -VALUE_INFINITE;
    maxValue = VALUE_INFINITE;

    // Check for the available remaining time
    if (thisThread == Threads.main())
        static_cast<MainThread*>(thisThread)->check_time();

    // Used to send selDepth info to GUI (selDepth counts from 1, ply from 0)
    if (PvNode && thisThread->selDepth < ss->ply + 1)
        thisThread->selDepth = ss->ply + 1;

    if (!rootNode)
    {
        Value variantResult;
        if (pos.is_game_end(variantResult, ss->ply))
            return variantResult;

        // Step 2. Check for aborted search and immediate draw
        if (   Threads.stop.load(std::memory_order_relaxed)
            || ss->ply >= MAX_PLY)
            return (ss->ply >= MAX_PLY && !inCheck) ? evaluate(pos)
                                                    : value_draw(pos.this_thread());

        // Step 3. Mate distance pruning. Even if we mate at the next move our score
        // would be at best mate_in(ss->ply+1), but if alpha is already bigger because
        // a shorter mate was found upward in the tree then there is no need to search
        // because we will never beat the current alpha. Same logic but with reversed
        // signs applies also in the opposite condition of being mated instead of giving
        // mate. In this case return a fail-high score.
        alpha = std::max(mated_in(ss->ply), alpha);
        beta = std::min(mate_in(ss->ply+1), beta);
        if (alpha >= beta)
            return alpha;
    }

    assert(0 <= ss->ply && ss->ply < MAX_PLY);

    (ss+1)->ply = ss->ply + 1;
    (ss+1)->excludedMove = bestMove = MOVE_NONE;
    (ss+2)->killers[0] = (ss+2)->killers[1] = MOVE_NONE;
    Square prevSq = to_sq((ss-1)->currentMove);

    // Initialize statScore to zero for the grandchildren of the current position.
    // So statScore is shared between all grandchildren and only the first grandchild
    // starts with statScore = 0. Later grandchildren start with the last calculated
    // statScore of the previous grandchild. This influences the reduction rules in
    // LMR which are based on the statScore of parent position.
    if (rootNode)
        (ss+4)->statScore = 0;
    else
        (ss+2)->statScore = 0;

    // Step 4. Transposition table lookup. We don't want the score of a partial
    // search to overwrite a previous full search TT value, so we use a different
    // position key in case of an excluded move.
    excludedMove = ss->excludedMove;
    posKey = pos.key() ^ (Key(excludedMove) << 16); // Isn't a very good hash
    tte = TT.probe(posKey, ttHit);
    ttValue = ttHit ? value_from_tt(tte->value(), ss->ply, pos.rule50_count()) : VALUE_NONE;
    ttMove =  rootNode ? thisThread->rootMoves[thisThread->pvIdx].pv[0]
            : ttHit    ? tte->move() : MOVE_NONE;
    ttPv = PvNode || (ttHit && tte->is_pv());
    // thisThread->ttHitAverage can be used to approximate the running average of ttHit
    thisThread->ttHitAverage =   (ttHitAverageWindow - 1) * thisThread->ttHitAverage / ttHitAverageWindow
                                + ttHitAverageResolution * ttHit;

    // At non-PV nodes we check for an early TT cutoff
    if (  !PvNode
        && ttHit
        && tte->depth() >= depth
        && ttValue != VALUE_NONE // Possible in case of TT access race
        && (ttValue >= beta ? (tte->bound() & BOUND_LOWER)
                            : (tte->bound() & BOUND_UPPER)))
    {
        // If ttMove is quiet, update move sorting heuristics on TT hit
        if (ttMove)
        {
            if (ttValue >= beta)
            {
                if (!pos.capture_or_promotion(ttMove))
                    update_quiet_stats(pos, ss, ttMove, stat_bonus(depth));

                // Extra penalty for early quiet moves of the previous ply
                if ((ss-1)->moveCount <= 2 && !priorCapture)
                    update_continuation_histories(ss-1, pos.piece_on(prevSq), prevSq, -stat_bonus(depth + 1));
            }
            // Penalty for a quiet ttMove that fails low
            else if (!pos.capture_or_promotion(ttMove))
            {
                int penalty = -stat_bonus(depth);
                thisThread->mainHistory[us][from_to(ttMove)] << penalty;
                update_continuation_histories(ss, pos.moved_piece(ttMove), to_sq(ttMove), penalty);
            }
        }

        if (pos.rule50_count() < 90)
            return ttValue;
    }

    // Step 5. Tablebases probe
    if (!rootNode && TB::Cardinality)
    {
        int piecesCount = pos.count<ALL_PIECES>();

        if (    piecesCount <= TB::Cardinality
            && (piecesCount <  TB::Cardinality || depth >= TB::ProbeDepth)
            &&  pos.rule50_count() == 0
            &&  Options["UCI_Variant"] == "chess"
            && !pos.can_castle(ANY_CASTLING))
        {
            TB::ProbeState err;
            TB::WDLScore wdl = Tablebases::probe_wdl(pos, &err);

            // Force check of time on the next occasion
            if (thisThread == Threads.main())
                static_cast<MainThread*>(thisThread)->callsCnt = 0;

            if (err != TB::ProbeState::FAIL)
            {
                thisThread->tbHits.fetch_add(1, std::memory_order_relaxed);

                int drawScore = TB::UseRule50 ? 1 : 0;

                value =  wdl < -drawScore ? -VALUE_MATE + MAX_PLY + ss->ply + 1
                       : wdl >  drawScore ?  VALUE_MATE - MAX_PLY - ss->ply - 1
                                          :  VALUE_DRAW + 2 * wdl * drawScore;

                Bound b =  wdl < -drawScore ? BOUND_UPPER
                         : wdl >  drawScore ? BOUND_LOWER : BOUND_EXACT;

                if (    b == BOUND_EXACT
                    || (b == BOUND_LOWER ? value >= beta : value <= alpha))
                {
                    tte->save(posKey, value_to_tt(value, ss->ply), ttPv, b,
                              std::min(MAX_PLY - 1, depth + 6),
                              MOVE_NONE, VALUE_NONE);

                    return value;
                }

                if (PvNode)
                {
                    if (b == BOUND_LOWER)
                        bestValue = value, alpha = std::max(alpha, bestValue);
                    else
                        maxValue = value;
                }
            }
        }
    }

    // Step 6. Static evaluation of the position
    if (inCheck)
    {
        ss->staticEval = eval = VALUE_NONE;
        improving = false;
        goto moves_loop;  // Skip early pruning when in check
    }
    else if (ttHit)
    {
        // Never assume anything about values stored in TT
        ss->staticEval = eval = tte->eval();
        if (eval == VALUE_NONE)
            ss->staticEval = eval = evaluate(pos);

        if (eval == VALUE_DRAW)
            eval = value_draw(thisThread);

        // Can ttValue be used as a better position evaluation?
        if (    ttValue != VALUE_NONE
            && (tte->bound() & (ttValue > eval ? BOUND_LOWER : BOUND_UPPER)))
            eval = ttValue;
    }
    else
    {
        if ((ss-1)->currentMove != MOVE_NULL)
        {
            int bonus = -(ss-1)->statScore / 512;

            ss->staticEval = eval = evaluate(pos) + bonus;
        }
        else
            ss->staticEval = eval = -(ss-1)->staticEval + 2 * Eval::tempo_value(pos);

        tte->save(posKey, VALUE_NONE, ttPv, BOUND_NONE, DEPTH_NONE, MOVE_NONE, eval);
    }

    // Step 7. Razoring (~1 Elo)
    if (   !rootNode // The required rootNode PV handling is not available in qsearch
        &&  depth < 2
        && !pos.must_capture()
        && !pos.capture_the_flag_piece()
        && !pos.check_counting()
        &&  eval <= alpha - RazorMargin)
        return qsearch<NT>(pos, ss, alpha, beta);

    improving =  (ss-2)->staticEval == VALUE_NONE ? (ss->staticEval >= (ss-4)->staticEval
              || (ss-4)->staticEval == VALUE_NONE) : ss->staticEval >= (ss-2)->staticEval;

<<<<<<< HEAD
    // Skip early pruning in case of mandatory capture
    if (pos.must_capture() && MoveList<CAPTURES>(pos).size())
        goto moves_loop;

    // Step 8. Futility pruning: child node (~30 Elo)
=======
    // Step 8. Futility pruning: child node (~50 Elo)
>>>>>>> 446a3c25
    if (   !PvNode
        &&  depth < 6
        && !(   pos.extinction_value() == -VALUE_MATE
             && pos.extinction_piece_types().find(ALL_PIECES) == pos.extinction_piece_types().end())
        && (pos.checking_permitted() || !pos.capture_the_flag_piece())
        &&  eval - futility_margin(depth, improving) * (1 + pos.check_counting()) >= beta
        &&  eval < VALUE_KNOWN_WIN) // Do not return unproven wins
        return eval;

    // Step 9. Null move search with verification search (~40 Elo)
    if (   !PvNode
        && (ss-1)->currentMove != MOVE_NULL
        && (ss-1)->statScore < 23397
        &&  eval >= beta
        &&  eval >= ss->staticEval
        &&  ss->staticEval >= beta - 32 * depth + 292 - improving * 30
        && !excludedMove
        &&  pos.non_pawn_material(us)
        && (pos.pieces(~us) ^ pos.pieces(~us, PAWN))
        && (pos.pieces() ^ pos.pieces(BREAKTHROUGH_PIECE) ^ pos.pieces(CLOBBER_PIECE))
        && (ss->ply >= thisThread->nmpMinPly || us != thisThread->nmpColor))
    {
        assert(eval - beta >= 0);

        // Null move dynamic reduction based on depth and value
        Depth R = (854 - 150 * !pos.checking_permitted() + 68 * depth) / 258 + std::min(int(eval - beta) / 192, 3);

        ss->currentMove = MOVE_NULL;
        ss->continuationHistory = &thisThread->continuationHistory[0][0][NO_PIECE][0];

        pos.do_null_move(st);

        Value nullValue = -search<NonPV>(pos, ss+1, -beta, -beta+1, depth-R, !cutNode);

        pos.undo_null_move();

        if (nullValue >= beta)
        {
            // Do not return unproven mate scores
            if (nullValue >= VALUE_MATE_IN_MAX_PLY)
                nullValue = beta;

            if (thisThread->nmpMinPly || (abs(beta) < VALUE_KNOWN_WIN && depth < 13))
                return nullValue;

            assert(!thisThread->nmpMinPly); // Recursive verification is not allowed

            // Do verification search at high depths, with null move pruning disabled
            // for us, until ply exceeds nmpMinPly.
            thisThread->nmpMinPly = ss->ply + 3 * (depth-R) / 4;
            thisThread->nmpColor = us;

            Value v = search<NonPV>(pos, ss, beta-1, beta, depth-R, false);

            thisThread->nmpMinPly = 0;

            if (v >= beta)
                return nullValue;
        }
    }

    // Step 10. ProbCut (~10 Elo)
    // If we have a good enough capture and a reduced search returns a value
    // much above beta, we can (almost) safely prune the previous move.
    if (   !PvNode
        &&  depth >= 5
        &&  (pos.pieces() ^ pos.pieces(CLOBBER_PIECE))
        &&  abs(beta) < VALUE_MATE_IN_MAX_PLY)
    {
        Value raisedBeta = std::min(beta + (189 + 20 * !!pos.capture_the_flag_piece()) * (1 + pos.check_counting() + (pos.extinction_value() != VALUE_NONE)) - 45 * improving, VALUE_INFINITE);
        MovePicker mp(pos, ttMove, raisedBeta - ss->staticEval, &thisThread->captureHistory);
        int probCutCount = 0;

        while (  (move = mp.next_move()) != MOVE_NONE
               && probCutCount < 2 + 2 * cutNode)
            if (move != excludedMove && pos.legal(move))
            {
                assert(pos.capture_or_promotion(move));
                assert(depth >= 5);

                captureOrPromotion = true;
                probCutCount++;

                ss->currentMove = move;
                ss->continuationHistory = &thisThread->continuationHistory[inCheck]
                                                                          [captureOrPromotion]
                                                                          [history_slot(pos.moved_piece(move))]
                                                                          [to_sq(move)];

                pos.do_move(move, st);

                // Perform a preliminary qsearch to verify that the move holds
                value = -qsearch<NonPV>(pos, ss+1, -raisedBeta, -raisedBeta+1);

                // If the qsearch held, perform the regular search
                if (value >= raisedBeta)
                    value = -search<NonPV>(pos, ss+1, -raisedBeta, -raisedBeta+1, depth - 4, !cutNode);

                pos.undo_move(move);

                if (value >= raisedBeta)
                    return value;
            }
    }

<<<<<<< HEAD
    // Step 11. Internal iterative deepening (~2 Elo)
    if (depth >= (7 - 2 * pos.captures_to_hand()) && !ttMove)
=======
    // Step 11. Internal iterative deepening (~1 Elo)
    if (depth >= 7 && !ttMove)
>>>>>>> 446a3c25
    {
        search<NT>(pos, ss, alpha, beta, depth - (7 - 2 * pos.captures_to_hand()), cutNode);

        tte = TT.probe(posKey, ttHit);
        ttValue = ttHit ? value_from_tt(tte->value(), ss->ply, pos.rule50_count()) : VALUE_NONE;
        ttMove = ttHit ? tte->move() : MOVE_NONE;
    }

moves_loop: // When in check, search starts from here

    const PieceToHistory* contHist[] = { (ss-1)->continuationHistory, (ss-2)->continuationHistory,
                                          nullptr                   , (ss-4)->continuationHistory,
                                          nullptr                   , (ss-6)->continuationHistory };

    Move countermove = thisThread->counterMoves[pos.piece_on(prevSq)][prevSq];

    MovePicker mp(pos, ttMove, depth, &thisThread->mainHistory,
                                      &thisThread->captureHistory,
                                      contHist,
                                      countermove,
                                      ss->killers);

    value = bestValue;
    singularLMR = moveCountPruning = false;
    ttCapture = ttMove && pos.capture_or_promotion(ttMove);

    // Mark this node as being searched
    ThreadHolding th(thisThread, posKey, ss->ply);

    // Step 12. Loop through all pseudo-legal moves until no moves remain
    // or a beta cutoff occurs.
    while ((move = mp.next_move(moveCountPruning)) != MOVE_NONE)
    {
      assert(is_ok(move));

      if (move == excludedMove)
          continue;

      // At root obey the "searchmoves" option and skip moves not listed in Root
      // Move List. As a consequence any illegal move is also skipped. In MultiPV
      // mode we also skip PV moves which have been already searched and those
      // of lower "TB rank" if we are in a TB root position.
      if (rootNode && !std::count(thisThread->rootMoves.begin() + thisThread->pvIdx,
                                  thisThread->rootMoves.begin() + thisThread->pvLast, move))
          continue;

      ss->moveCount = ++moveCount;

      if (rootNode && thisThread == Threads.main() && Time.elapsed() > 3000 && Options["Protocol"] != "xboard")
          sync_cout << "info depth " << depth
                    << " currmove " << UCI::move(pos, move)
                    << " currmovenumber " << moveCount + thisThread->pvIdx << sync_endl;
      if (PvNode)
          (ss+1)->pv = nullptr;

      extension = 0;
      captureOrPromotion = pos.capture_or_promotion(move);
      movedPiece = pos.moved_piece(move);
      givesCheck = pos.gives_check(move);

      // Calculate new depth for this move
      newDepth = depth - 1;

      // Step 13. Pruning at shallow depth (~200 Elo)
      if (  !rootNode
          && (pos.non_pawn_material(us) || !(pos.pieces(us) ^ pos.pieces(us, PAWN)))
          && bestValue > VALUE_MATED_IN_MAX_PLY)
      {
          // Skip quiet moves if movecount exceeds our FutilityMoveCount threshold
          moveCountPruning = moveCount >= futility_move_count(improving, depth)
                            || (pos.must_capture() && (moveCountPruning || (pos.capture(move) && pos.legal(move))));

          if (   !captureOrPromotion
              && !givesCheck
              && (!pos.must_capture() || !pos.attackers_to(to_sq(move), ~us)))
          {
              // Reduced depth of the next LMR search
              int lmrDepth = std::max(newDepth - reduction(improving, depth, moveCount), 0);

              // Countermoves based pruning (~20 Elo)
              if (   lmrDepth < 4 + ((ss-1)->statScore > 0 || (ss-1)->moveCount == 1)
                  && (*contHist[0])[history_slot(movedPiece)][to_sq(move)] < CounterMovePruneThreshold
                  && (*contHist[1])[history_slot(movedPiece)][to_sq(move)] < CounterMovePruneThreshold)
                  continue;

              // Futility pruning: parent node (~5 Elo)
              if (   lmrDepth < 6
                  && !inCheck
<<<<<<< HEAD
                  && !(   pos.extinction_value() == -VALUE_MATE
                       && pos.extinction_piece_types().find(ALL_PIECES) == pos.extinction_piece_types().end())
                  && ss->staticEval + 255 + 182 * lmrDepth <= alpha)
                  continue;

              // Prune moves with negative SEE (~10 Elo)
              if (!pos.must_capture() && !pos.see_ge(move, Value(-(32 - std::min(lmrDepth, 18)) * lmrDepth * lmrDepth)))
                  continue;
          }
          else if (   !pos.must_capture()
                   && !pos.see_ge(move, Value(-194 - 120 * pos.captures_to_hand()) * depth)) // (~20 Elo)
=======
                  && ss->staticEval + 235 + 172 * lmrDepth <= alpha
                  &&  thisThread->mainHistory[us][from_to(move)]
                    + (*contHist[0])[movedPiece][to_sq(move)]
                    + (*contHist[1])[movedPiece][to_sq(move)]
                    + (*contHist[3])[movedPiece][to_sq(move)] < 25000)
                  continue;

              // Prune moves with negative SEE (~20 Elo)
              if (!pos.see_ge(move, Value(-(32 - std::min(lmrDepth, 18)) * lmrDepth * lmrDepth)))
                  continue;
          }
          else if (!pos.see_ge(move, Value(-194) * depth)) // (~25 Elo)
>>>>>>> 446a3c25
                  continue;
      }

      // Step 14. Extensions (~75 Elo)

      // Singular extension search (~70 Elo). If all moves but one fail low on a
      // search of (alpha-s, beta-s), and just one fails high on (alpha, beta),
      // then that move is singular and should be extended. To verify this we do
      // a reduced search on all the other moves but the ttMove and if the
      // result is lower than ttValue minus a margin then we will extend the ttMove.
      if (    depth >= 6
          &&  move == ttMove
          && !rootNode
          && !excludedMove // Avoid recursive singular search
       /* &&  ttValue != VALUE_NONE Already implicit in the next condition */
          &&  abs(ttValue) < VALUE_KNOWN_WIN
          && (tte->bound() & BOUND_LOWER)
          &&  tte->depth() >= depth - 3
          &&  pos.legal(move))
      {
          Value singularBeta = ttValue - 2 * depth;
          Depth halfDepth = depth / 2;
          ss->excludedMove = move;
          value = search<NonPV>(pos, ss, singularBeta - 1, singularBeta, halfDepth, cutNode);
          ss->excludedMove = MOVE_NONE;

          if (value < singularBeta)
          {
              extension = 1;
              singularLMR = true;
          }

          // Multi-cut pruning
          // Our ttMove is assumed to fail high, and now we failed high also on a reduced
          // search without the ttMove. So we assume this expected Cut-node is not singular,
          // that multiple moves fail high, and we can prune the whole subtree by returning
          // a soft bound.
          else if (singularBeta >= beta)
              return singularBeta;
      }

      // Check extension (~2 Elo)
      else if (    givesCheck
               && (pos.is_discovery_check_on_king(~us, move) || pos.see_ge(move)))
          extension = 1;

      // Passed pawn extension
      else if (   move == ss->killers[0]
               && pos.advanced_pawn_push(move)
               && pos.pawn_passed(us, to_sq(move)))
          extension = 1;

      // Last captures extension
      else if (   PieceValue[EG][pos.captured_piece()] > PawnValueEg
               && pos.non_pawn_material() <= 2 * RookValueMg)
          extension = 1;

      // Castling extension
      if (type_of(move) == CASTLING)
          extension = 1;

      // Losing chess capture extension
      else if (    pos.must_capture()
               &&  pos.capture(move)
               &&  MoveList<CAPTURES>(pos).size() == 1)
          extension = 1;

      // Add extension to new depth
      newDepth += extension;

      // Speculative prefetch as early as possible
      prefetch(TT.first_entry(pos.key_after(move)));

      // Check for legality just before making the move
      if (!rootNode && !pos.legal(move))
      {
          ss->moveCount = --moveCount;
          continue;
      }

      // Update the current move (this must be done after singular extension search)
      ss->currentMove = move;
      ss->continuationHistory = &thisThread->continuationHistory[inCheck]
                                                                [captureOrPromotion]
                                                                [history_slot(movedPiece)]
                                                                [to_sq(move)];

      // Step 15. Make the move
      pos.do_move(move, st, givesCheck);

      // Step 16. Reduced depth search (LMR, ~200 Elo). If the move fails high it will be
      // re-searched at full depth.
      if (    depth >= 3
          &&  moveCount > 1 + rootNode + (rootNode && bestValue < alpha)
          && (!rootNode || thisThread->best_move_count(move) == 0)
          && (  !captureOrPromotion
              || moveCountPruning
              || ss->staticEval + PieceValue[EG][pos.captured_piece()] <= alpha
              || cutNode
              || thisThread->ttHitAverage < 375 * ttHitAverageResolution * ttHitAverageWindow / 1024)
          && !(pos.must_capture() && MoveList<CAPTURES>(pos).size()))
      {
          Depth r = reduction(improving, depth, moveCount);

          // Decrease reduction if the ttHit running average is large
          if (thisThread->ttHitAverage > 500 * ttHitAverageResolution * ttHitAverageWindow / 1024)
              r--;

          // Reduction if other threads are searching this position.
          if (th.marked())
              r++;

          // Decrease reduction if position is or has been on the PV (~10 Elo)
          if (ttPv)
              r -= 2;

          // Decrease reduction if opponent's move count is high (~5 Elo)
          if ((ss-1)->moveCount > 14)
              r--;

          // Decrease reduction if ttMove has been singularly extended (~3 Elo)
          if (singularLMR)
              r -= 2;

          if (!captureOrPromotion && !(pos.must_capture() && MoveList<CAPTURES>(pos).size()))
          {
              // Increase reduction if ttMove is a capture (~5 Elo)
              if (ttCapture)
                  r++;

              // Increase reduction for cut nodes (~10 Elo)
              if (cutNode)
                  r += 2;

              // Decrease reduction for moves that escape a capture. Filter out
              // castling moves, because they are coded as "king captures rook" and
              // hence break make_move(). (~2 Elo)
              else if (    type_of(move) == NORMAL
                       && !pos.see_ge(reverse_move(move)))
                  r -= 2;

              ss->statScore =  thisThread->mainHistory[us][from_to(move)]
                             + (*contHist[0])[history_slot(movedPiece)][to_sq(move)]
                             + (*contHist[1])[history_slot(movedPiece)][to_sq(move)]
                             + (*contHist[3])[history_slot(movedPiece)][to_sq(move)]
                             - 4926;

              // Reset statScore to zero if negative and most stats shows >= 0
              if (    ss->statScore < 0
                  && (*contHist[0])[history_slot(movedPiece)][to_sq(move)] >= 0
                  && (*contHist[1])[history_slot(movedPiece)][to_sq(move)] >= 0
                  && thisThread->mainHistory[us][from_to(move)] >= 0)
                  ss->statScore = 0;

              // Decrease/increase reduction by comparing opponent's stat score (~10 Elo)
              if (ss->statScore >= -102 && (ss-1)->statScore < -114)
                  r--;

              else if ((ss-1)->statScore >= -116 && ss->statScore < -154)
                  r++;

              // Decrease/increase reduction for moves with a good/bad history (~30 Elo)
              r -= ss->statScore / 16384;
          }

          // Increase reduction for captures/promotions if late move and at low depth
          else if (depth < 8 && moveCount > 2)
              r++;

          Depth d = clamp(newDepth - r, 1, newDepth);

          value = -search<NonPV>(pos, ss+1, -(alpha+1), -alpha, d, true);

          doFullDepthSearch = (value > alpha && d != newDepth), didLMR = true;
      }
      else
          doFullDepthSearch = !PvNode || moveCount > 1, didLMR = false;

      // Step 17. Full depth search when LMR is skipped or fails high
      if (doFullDepthSearch)
      {
          value = -search<NonPV>(pos, ss+1, -(alpha+1), -alpha, newDepth, !cutNode);

          if (didLMR && !captureOrPromotion)
          {
              int bonus = value > alpha ?  stat_bonus(newDepth)
                                        : -stat_bonus(newDepth);

              if (move == ss->killers[0])
                  bonus += bonus / 4;

              update_continuation_histories(ss, movedPiece, to_sq(move), bonus);
          }
      }

      // For PV nodes only, do a full PV search on the first move or after a fail
      // high (in the latter case search only if value < beta), otherwise let the
      // parent node fail low with value <= alpha and try another move.
      if (PvNode && (moveCount == 1 || (value > alpha && (rootNode || value < beta))))
      {
          (ss+1)->pv = pv;
          (ss+1)->pv[0] = MOVE_NONE;

          value = -search<PV>(pos, ss+1, -beta, -alpha, newDepth, false);
      }

      // Step 18. Undo move
      pos.undo_move(move);

      assert(value > -VALUE_INFINITE && value < VALUE_INFINITE);

      // Step 19. Check for a new best move
      // Finished searching the move. If a stop occurred, the return value of
      // the search cannot be trusted, and we return immediately without
      // updating best move, PV and TT.
      if (Threads.stop.load(std::memory_order_relaxed))
          return VALUE_ZERO;

      if (rootNode)
      {
          RootMove& rm = *std::find(thisThread->rootMoves.begin(),
                                    thisThread->rootMoves.end(), move);

          // PV move or new best move?
          if (moveCount == 1 || value > alpha)
          {
              rm.score = value;
              rm.selDepth = thisThread->selDepth;
              rm.pv.resize(1);

              assert((ss+1)->pv);

              for (Move* m = (ss+1)->pv; *m != MOVE_NONE; ++m)
                  rm.pv.push_back(*m);

              // We record how often the best move has been changed in each
              // iteration. This information is used for time management: When
              // the best move changes frequently, we allocate some more time.
              if (moveCount > 1)
                  ++thisThread->bestMoveChanges;
          }
          else
              // All other moves but the PV are set to the lowest value: this
              // is not a problem when sorting because the sort is stable and the
              // move position in the list is preserved - just the PV is pushed up.
              rm.score = -VALUE_INFINITE;
      }

      if (value > bestValue)
      {
          bestValue = value;

          if (value > alpha)
          {
              bestMove = move;

              if (PvNode && !rootNode) // Update pv even in fail-high case
                  update_pv(ss->pv, move, (ss+1)->pv);

              if (PvNode && value < beta) // Update alpha! Always alpha < beta
                  alpha = value;
              else
              {
                  assert(value >= beta); // Fail high
                  ss->statScore = 0;
                  break;
              }
          }
      }

      if (move != bestMove)
      {
          if (captureOrPromotion && captureCount < 32)
              capturesSearched[captureCount++] = move;

          else if (!captureOrPromotion && quietCount < 64)
              quietsSearched[quietCount++] = move;
      }
    }

    // The following condition would detect a stop only after move loop has been
    // completed. But in this case bestValue is valid because we have fully
    // searched our subtree, and we can anyhow save the result in TT.
    /*
       if (Threads.stop)
        return VALUE_DRAW;
    */

    // Step 20. Check for mate and stalemate
    // All legal moves have been searched and if there are no legal moves, it
    // must be a mate or a stalemate. If we are in a singular extension search then
    // return a fail low score.

    assert(moveCount || !inCheck || excludedMove || !MoveList<LEGAL>(pos).size());

    if (!moveCount)
        bestValue = excludedMove ? alpha
                   :     inCheck ? pos.checkmate_value(ss->ply) : pos.stalemate_value(ss->ply);

    else if (bestMove)
        update_all_stats(pos, ss, bestMove, bestValue, beta, prevSq,
                         quietsSearched, quietCount, capturesSearched, captureCount, depth);

    // Bonus for prior countermove that caused the fail low
    else if (   (depth >= 3 || PvNode)
             && !priorCapture)
        update_continuation_histories(ss-1, pos.piece_on(prevSq), prevSq, stat_bonus(depth));

    if (PvNode)
        bestValue = std::min(bestValue, maxValue);

    if (!excludedMove)
        tte->save(posKey, value_to_tt(bestValue, ss->ply), ttPv,
                  bestValue >= beta ? BOUND_LOWER :
                  PvNode && bestMove ? BOUND_EXACT : BOUND_UPPER,
                  depth, bestMove, ss->staticEval);

    assert(bestValue > -VALUE_INFINITE && bestValue < VALUE_INFINITE);

    return bestValue;
  }


  // qsearch() is the quiescence search function, which is called by the main search
  // function with zero depth, or recursively with further decreasing depth per call.
  template <NodeType NT>
  Value qsearch(Position& pos, Stack* ss, Value alpha, Value beta, Depth depth) {

    constexpr bool PvNode = NT == PV;

    assert(alpha >= -VALUE_INFINITE && alpha < beta && beta <= VALUE_INFINITE);
    assert(PvNode || (alpha == beta - 1));
    assert(depth <= 0);

    Move pv[MAX_PLY+1];
    StateInfo st;
    TTEntry* tte;
    Key posKey;
    Move ttMove, move, bestMove;
    Depth ttDepth;
    Value bestValue, value, ttValue, futilityValue, futilityBase, oldAlpha;
    bool ttHit, pvHit, inCheck, givesCheck, captureOrPromotion, evasionPrunable;
    int moveCount;

    if (PvNode)
    {
        oldAlpha = alpha; // To flag BOUND_EXACT when eval above alpha and no available moves
        (ss+1)->pv = pv;
        ss->pv[0] = MOVE_NONE;
    }

    Thread* thisThread = pos.this_thread();
    (ss+1)->ply = ss->ply + 1;
    bestMove = MOVE_NONE;
    inCheck = pos.checkers();
    moveCount = 0;

    Value gameResult;
    if (pos.is_game_end(gameResult, ss->ply))
        return gameResult;

    // Check for maximum ply reached
    if (ss->ply >= MAX_PLY)
        return !inCheck ? evaluate(pos) : VALUE_DRAW;

    assert(0 <= ss->ply && ss->ply < MAX_PLY);

    // Decide whether or not to include checks: this fixes also the type of
    // TT entry depth that we are going to use. Note that in qsearch we use
    // only two types of depth in TT: DEPTH_QS_CHECKS or DEPTH_QS_NO_CHECKS.
    ttDepth = inCheck || depth >= DEPTH_QS_CHECKS ? DEPTH_QS_CHECKS
                                                  : DEPTH_QS_NO_CHECKS;
    // Transposition table lookup
    posKey = pos.key();
    tte = TT.probe(posKey, ttHit);
    ttValue = ttHit ? value_from_tt(tte->value(), ss->ply, pos.rule50_count()) : VALUE_NONE;
    ttMove = ttHit ? tte->move() : MOVE_NONE;
    pvHit = ttHit && tte->is_pv();

    if (  !PvNode
        && ttHit
        && tte->depth() >= ttDepth
        && ttValue != VALUE_NONE // Only in case of TT access race
        && (ttValue >= beta ? (tte->bound() & BOUND_LOWER)
                            : (tte->bound() & BOUND_UPPER)))
        return ttValue;

    // Evaluate the position statically
    if (inCheck)
    {
        ss->staticEval = VALUE_NONE;
        bestValue = futilityBase = -VALUE_INFINITE;
    }
    else
    {
        if (ttHit)
        {
            // Never assume anything about values stored in TT
            if ((ss->staticEval = bestValue = tte->eval()) == VALUE_NONE)
                ss->staticEval = bestValue = evaluate(pos);

            // Can ttValue be used as a better position evaluation?
            if (    ttValue != VALUE_NONE
                && (tte->bound() & (ttValue > bestValue ? BOUND_LOWER : BOUND_UPPER)))
                bestValue = ttValue;
        }
        else
            ss->staticEval = bestValue =
            (ss-1)->currentMove != MOVE_NULL ? evaluate(pos)
                                             : -(ss-1)->staticEval + 2 * Eval::tempo_value(pos);

        // Stand pat. Return immediately if static value is at least beta
        if (bestValue >= beta)
        {
            if (!ttHit)
                tte->save(posKey, value_to_tt(bestValue, ss->ply), pvHit, BOUND_LOWER,
                          DEPTH_NONE, MOVE_NONE, ss->staticEval);

            return bestValue;
        }

        if (PvNode && bestValue > alpha)
            alpha = bestValue;

        futilityBase = bestValue + 154;
    }

    const PieceToHistory* contHist[] = { (ss-1)->continuationHistory, (ss-2)->continuationHistory,
                                          nullptr                   , (ss-4)->continuationHistory,
                                          nullptr                   , (ss-6)->continuationHistory };

    // Initialize a MovePicker object for the current position, and prepare
    // to search the moves. Because the depth is <= 0 here, only captures,
    // queen promotions and checks (only if depth >= DEPTH_QS_CHECKS) will
    // be generated.
    MovePicker mp(pos, ttMove, depth, &thisThread->mainHistory,
                                      &thisThread->captureHistory,
                                      contHist,
                                      to_sq((ss-1)->currentMove));

    // Loop through the moves until no moves remain or a beta cutoff occurs
    while ((move = mp.next_move()) != MOVE_NONE)
    {
      assert(is_ok(move));

      givesCheck = pos.gives_check(move);
      captureOrPromotion = pos.capture_or_promotion(move);

      moveCount++;

      // Avoid qsearch explosion for clobber
      if (type_of(pos.moved_piece(move)) == CLOBBER_PIECE && bestValue > VALUE_MATED_IN_MAX_PLY)
          continue;

      // Futility pruning
      if (   !inCheck
          && !givesCheck
          && !(   pos.extinction_value() == -VALUE_MATE
               && pos.extinction_piece_types().find(ALL_PIECES) == pos.extinction_piece_types().end())
          &&  futilityBase > -VALUE_KNOWN_WIN
          && !pos.advanced_pawn_push(move))
      {
          assert(type_of(move) != ENPASSANT); // Due to !pos.advanced_pawn_push

          futilityValue = futilityBase + PieceValue[EG][pos.piece_on(to_sq(move))];

          if (futilityValue <= alpha)
          {
              bestValue = std::max(bestValue, futilityValue);
              continue;
          }

          if (futilityBase <= alpha && !pos.see_ge(move, VALUE_ZERO + 1))
          {
              bestValue = std::max(bestValue, futilityBase);
              continue;
          }
      }

      // Detect non-capture evasions that are candidates to be pruned
      evasionPrunable =    inCheck
                       &&  (depth != 0 || moveCount > 2)
                       &&  bestValue > VALUE_MATED_IN_MAX_PLY
                       && !pos.capture(move);

      // Don't search moves with negative SEE values
      if (  (!inCheck || evasionPrunable) && !pos.see_ge(move))
          continue;

      // Speculative prefetch as early as possible
      prefetch(TT.first_entry(pos.key_after(move)));

      // Check for legality just before making the move
      if (!pos.legal(move))
      {
          moveCount--;
          continue;
      }

      ss->currentMove = move;
      ss->continuationHistory = &thisThread->continuationHistory[inCheck]
                                                                [captureOrPromotion]
                                                                [history_slot(pos.moved_piece(move))]
                                                                [to_sq(move)];

      // Make and search the move
      pos.do_move(move, st, givesCheck);
      value = -qsearch<NT>(pos, ss+1, -beta, -alpha, depth - 1);
      pos.undo_move(move);

      assert(value > -VALUE_INFINITE && value < VALUE_INFINITE);

      // Check for a new best move
      if (value > bestValue)
      {
          bestValue = value;

          if (value > alpha)
          {
              bestMove = move;

              if (PvNode) // Update pv even in fail-high case
                  update_pv(ss->pv, move, (ss+1)->pv);

              if (PvNode && value < beta) // Update alpha here!
                  alpha = value;
              else
                  break; // Fail high
          }
       }
    }

    // All legal moves have been searched. A special case: If we're in check
    // and no legal moves were found, it is checkmate.
    if (inCheck && bestValue == -VALUE_INFINITE)
        return pos.checkmate_value(ss->ply); // Plies to mate from the root

    tte->save(posKey, value_to_tt(bestValue, ss->ply), pvHit,
              bestValue >= beta ? BOUND_LOWER :
              PvNode && bestValue > oldAlpha  ? BOUND_EXACT : BOUND_UPPER,
              ttDepth, bestMove, ss->staticEval);

    assert(bestValue > -VALUE_INFINITE && bestValue < VALUE_INFINITE);

    return bestValue;
  }


  // value_to_tt() adjusts a mate score from "plies to mate from the root" to
  // "plies to mate from the current position". Non-mate scores are unchanged.
  // The function is called before storing a value in the transposition table.

  Value value_to_tt(Value v, int ply) {

    assert(v != VALUE_NONE);

    return  v >= VALUE_MATE_IN_MAX_PLY  ? v + ply
          : v <= VALUE_MATED_IN_MAX_PLY ? v - ply : v;
  }


  // value_from_tt() is the inverse of value_to_tt(): It adjusts a mate score
  // from the transposition table (which refers to the plies to mate/be mated
  // from current position) to "plies to mate/be mated from the root".

  Value value_from_tt(Value v, int ply, int r50c) {

    return  v == VALUE_NONE             ? VALUE_NONE
          : v >= VALUE_MATE_IN_MAX_PLY  ? VALUE_MATE - v > 99 - r50c ? VALUE_MATE_IN_MAX_PLY  : v - ply
          : v <= VALUE_MATED_IN_MAX_PLY ? VALUE_MATE + v > 99 - r50c ? VALUE_MATED_IN_MAX_PLY : v + ply : v;
  }


  // update_pv() adds current move and appends child pv[]

  void update_pv(Move* pv, Move move, Move* childPv) {

    for (*pv++ = move; childPv && *childPv != MOVE_NONE; )
        *pv++ = *childPv++;
    *pv = MOVE_NONE;
  }


  // update_all_stats() updates stats at the end of search() when a bestMove is found

  void update_all_stats(const Position& pos, Stack* ss, Move bestMove, Value bestValue, Value beta, Square prevSq,
                        Move* quietsSearched, int quietCount, Move* capturesSearched, int captureCount, Depth depth) {

    int bonus1, bonus2;
    Color us = pos.side_to_move();
    Thread* thisThread = pos.this_thread();
    CapturePieceToHistory& captureHistory = thisThread->captureHistory;
    Piece moved_piece = pos.moved_piece(bestMove);
    PieceType captured = type_of(pos.piece_on(to_sq(bestMove)));

    bonus1 = stat_bonus(depth + 1);
    bonus2 = bestValue > beta + PawnValueMg ? bonus1               // larger bonus
                                            : stat_bonus(depth);   // smaller bonus

    if (!pos.capture_or_promotion(bestMove))
    {
        update_quiet_stats(pos, ss, bestMove, bonus2);

        // Decrease all the non-best quiet moves
        for (int i = 0; i < quietCount; ++i)
        {
            thisThread->mainHistory[us][from_to(quietsSearched[i])] << -bonus2;
            update_continuation_histories(ss, pos.moved_piece(quietsSearched[i]), to_sq(quietsSearched[i]), -bonus2);
        }
    }
    else
        captureHistory[moved_piece][to_sq(bestMove)][captured] << bonus1;

    // Extra penalty for a quiet TT or main killer move in previous ply when it gets refuted
    if (   ((ss-1)->moveCount == 1 || ((ss-1)->currentMove == (ss-1)->killers[0]))
        && !pos.captured_piece())
            update_continuation_histories(ss-1, pos.piece_on(prevSq), prevSq, -bonus1);

    // Decrease all the non-best capture moves
    for (int i = 0; i < captureCount; ++i)
    {
        moved_piece = pos.moved_piece(capturesSearched[i]);
        captured = type_of(pos.piece_on(to_sq(capturesSearched[i])));
        captureHistory[moved_piece][to_sq(capturesSearched[i])][captured] << -bonus1;
    }
  }


  // update_continuation_histories() updates histories of the move pairs formed
  // by moves at ply -1, -2, and -4 with current move.

  void update_continuation_histories(Stack* ss, Piece pc, Square to, int bonus) {

    for (int i : {1, 2, 4, 6})
        if (is_ok((ss-i)->currentMove))
            (*(ss-i)->continuationHistory)[history_slot(pc)][to] << bonus;
  }


  // update_quiet_stats() updates move sorting heuristics

  void update_quiet_stats(const Position& pos, Stack* ss, Move move, int bonus) {

    if (ss->killers[0] != move)
    {
        ss->killers[1] = ss->killers[0];
        ss->killers[0] = move;
    }

    Color us = pos.side_to_move();
    Thread* thisThread = pos.this_thread();
    thisThread->mainHistory[us][from_to(move)] << bonus;
    update_continuation_histories(ss, pos.moved_piece(move), to_sq(move), bonus);

    if (type_of(pos.moved_piece(move)) != PAWN && type_of(move) != DROP)
        thisThread->mainHistory[us][from_to(reverse_move(move))] << -bonus;

    if (is_ok((ss-1)->currentMove))
    {
        Square prevSq = to_sq((ss-1)->currentMove);
        thisThread->counterMoves[pos.piece_on(prevSq)][prevSq] = move;
    }
  }

  // When playing with strength handicap, choose best move among a set of RootMoves
  // using a statistical rule dependent on 'level'. Idea by Heinz van Saanen.

  Move Skill::pick_best(size_t multiPV) {

    const RootMoves& rootMoves = Threads.main()->rootMoves;
    static PRNG rng(now()); // PRNG sequence should be non-deterministic

    // RootMoves are already sorted by score in descending order
    Value topScore = rootMoves[0].score;
    int delta = std::min(topScore - rootMoves[multiPV - 1].score, PawnValueMg);
    int weakness = 120 - 2 * level;
    int maxScore = -VALUE_INFINITE;

    // Choose best move. For each move score we add two terms, both dependent on
    // weakness. One is deterministic and bigger for weaker levels, and one is
    // random. Then we choose the move with the resulting highest score.
    for (size_t i = 0; i < multiPV; ++i)
    {
        // This is our magic formula
        int push = (  weakness * int(topScore - rootMoves[i].score)
                    + delta * (rng.rand<unsigned>() % weakness)) / 128;

        if (rootMoves[i].score + push >= maxScore)
        {
            maxScore = rootMoves[i].score + push;
            best = rootMoves[i].pv[0];
        }
    }

    return best;
  }

} // namespace

/// MainThread::check_time() is used to print debug info and, more importantly,
/// to detect when we are out of available time and thus stop the search.

void MainThread::check_time() {

  if (--callsCnt > 0)
      return;

  // When using nodes, ensure checking rate is not lower than 0.1% of nodes
  callsCnt = Limits.nodes ? std::min(1024, int(Limits.nodes / 1024)) : 1024;

  static TimePoint lastInfoTime = now();

  TimePoint elapsed = Time.elapsed();
  TimePoint tick = Limits.startTime + elapsed;

  if (tick - lastInfoTime >= 1000)
  {
      lastInfoTime = tick;
      dbg_print();
  }

  // We should not stop pondering until told so by the GUI
  if (ponder)
      return;

  if (Partner.sitRequested)
      return;

  if (   (Limits.use_time_management() && (elapsed > Time.maximum() - 10 || stopOnPonderhit))
      || (Limits.movetime && elapsed >= Limits.movetime)
      || (Limits.nodes && Threads.nodes_searched() >= (uint64_t)Limits.nodes))
      Threads.stop = true;
}


/// UCI::pv() formats PV information according to the UCI protocol. UCI requires
/// that all (if any) unsearched PV lines are sent using a previous search score.

string UCI::pv(const Position& pos, Depth depth, Value alpha, Value beta) {

  std::stringstream ss;
  TimePoint elapsed = Time.elapsed() + 1;
  const RootMoves& rootMoves = pos.this_thread()->rootMoves;
  size_t pvIdx = pos.this_thread()->pvIdx;
  size_t multiPV = std::min((size_t)Options["MultiPV"], rootMoves.size());
  uint64_t nodesSearched = Threads.nodes_searched();
  uint64_t tbHits = Threads.tb_hits() + (TB::RootInTB ? rootMoves.size() : 0);

  for (size_t i = 0; i < multiPV; ++i)
  {
      bool updated = rootMoves[i].score != -VALUE_INFINITE;

      if (depth == 1 && !updated)
          continue;

      Depth d = updated ? depth : depth - 1;
      Value v = updated ? rootMoves[i].score : rootMoves[i].previousScore;

      bool tb = TB::RootInTB && abs(v) < VALUE_MATE - MAX_PLY;
      v = tb ? rootMoves[i].tbScore : v;

      if (ss.rdbuf()->in_avail()) // Not at first line
          ss << "\n";

      if (Options["Protocol"] == "xboard")
      {
          ss << d << " "
             << UCI::value(v) << " "
             << elapsed / 10 << " "
             << nodesSearched << " "
             << rootMoves[i].selDepth << " "
             << nodesSearched * 1000 / elapsed << " "
             << tbHits << "\t";

          for (Move m : rootMoves[i].pv)
              ss << " " << UCI::move(pos, m);
      }
      else
      {
      ss << "info"
         << " depth "    << d
         << " seldepth " << rootMoves[i].selDepth
         << " multipv "  << i + 1
         << " score "    << UCI::value(v);

      if (!tb && i == pvIdx)
          ss << (v >= beta ? " lowerbound" : v <= alpha ? " upperbound" : "");

      ss << " nodes "    << nodesSearched
         << " nps "      << nodesSearched * 1000 / elapsed;

      if (elapsed > 1000) // Earlier makes little sense
          ss << " hashfull " << TT.hashfull();

      ss << " tbhits "   << tbHits
         << " time "     << elapsed
         << " pv";

      for (Move m : rootMoves[i].pv)
          ss << " " << UCI::move(pos, m);
      }
  }

  return ss.str();
}


/// RootMove::extract_ponder_from_tt() is called in case we have no ponder move
/// before exiting the search, for instance, in case we stop the search during a
/// fail high at root. We try hard to have a ponder move to return to the GUI,
/// otherwise in case of 'ponder on' we have nothing to think on.

bool RootMove::extract_ponder_from_tt(Position& pos) {

    StateInfo st;
    bool ttHit;

    assert(pv.size() == 1);

    if (pv[0] == MOVE_NONE)
        return false;

    pos.do_move(pv[0], st);
    TTEntry* tte = TT.probe(pos.key(), ttHit);

    if (ttHit)
    {
        Move m = tte->move(); // Local copy to be SMP safe
        if (MoveList<LEGAL>(pos).contains(m))
            pv.push_back(m);
    }

    pos.undo_move(pv[0]);
    return pv.size() > 1;
}

void Tablebases::rank_root_moves(Position& pos, Search::RootMoves& rootMoves) {

    RootInTB = false;
    UseRule50 = bool(Options["Syzygy50MoveRule"]);
    ProbeDepth = int(Options["SyzygyProbeDepth"]);
    Cardinality = int(Options["SyzygyProbeLimit"]);
    bool dtz_available = true;

    // Tables with fewer pieces than SyzygyProbeLimit are searched with
    // ProbeDepth == DEPTH_ZERO
    if (Cardinality > MaxCardinality)
    {
        Cardinality = MaxCardinality;
        ProbeDepth = 0;
    }

    if (Cardinality >= popcount(pos.pieces()) && !pos.can_castle(ANY_CASTLING))
    {
        // Rank moves using DTZ tables
        RootInTB = root_probe(pos, rootMoves);

        if (!RootInTB)
        {
            // DTZ tables are missing; try to rank moves using WDL tables
            dtz_available = false;
            RootInTB = root_probe_wdl(pos, rootMoves);
        }
    }

    if (RootInTB)
    {
        // Sort moves according to TB rank
        std::sort(rootMoves.begin(), rootMoves.end(),
                  [](const RootMove &a, const RootMove &b) { return a.tbRank > b.tbRank; } );

        // Probe during search only if DTZ is not available and we are winning
        if (dtz_available || rootMoves[0].tbScore <= VALUE_DRAW)
            Cardinality = 0;
    }
    else
    {
        // Clean up if root_probe() and root_probe_wdl() have failed
        for (auto& m : rootMoves)
            m.tbRank = 0;
    }
}<|MERGE_RESOLUTION|>--- conflicted
+++ resolved
@@ -855,15 +855,11 @@
     improving =  (ss-2)->staticEval == VALUE_NONE ? (ss->staticEval >= (ss-4)->staticEval
               || (ss-4)->staticEval == VALUE_NONE) : ss->staticEval >= (ss-2)->staticEval;
 
-<<<<<<< HEAD
     // Skip early pruning in case of mandatory capture
     if (pos.must_capture() && MoveList<CAPTURES>(pos).size())
         goto moves_loop;
 
-    // Step 8. Futility pruning: child node (~30 Elo)
-=======
     // Step 8. Futility pruning: child node (~50 Elo)
->>>>>>> 446a3c25
     if (   !PvNode
         &&  depth < 6
         && !(   pos.extinction_value() == -VALUE_MATE
@@ -969,13 +965,8 @@
             }
     }
 
-<<<<<<< HEAD
-    // Step 11. Internal iterative deepening (~2 Elo)
+    // Step 11. Internal iterative deepening (~1 Elo)
     if (depth >= (7 - 2 * pos.captures_to_hand()) && !ttMove)
-=======
-    // Step 11. Internal iterative deepening (~1 Elo)
-    if (depth >= 7 && !ttMove)
->>>>>>> 446a3c25
     {
         search<NT>(pos, ss, alpha, beta, depth - (7 - 2 * pos.captures_to_hand()), cutNode);
 
@@ -1064,32 +1055,21 @@
               // Futility pruning: parent node (~5 Elo)
               if (   lmrDepth < 6
                   && !inCheck
-<<<<<<< HEAD
                   && !(   pos.extinction_value() == -VALUE_MATE
                        && pos.extinction_piece_types().find(ALL_PIECES) == pos.extinction_piece_types().end())
-                  && ss->staticEval + 255 + 182 * lmrDepth <= alpha)
+                  && ss->staticEval + 235 + 172 * lmrDepth <= alpha
+                  &&  thisThread->mainHistory[us][from_to(move)]
+                    + (*contHist[0])[history_slot(movedPiece)][to_sq(move)]
+                    + (*contHist[1])[history_slot(movedPiece)][to_sq(move)]
+                    + (*contHist[3])[history_slot(movedPiece)][to_sq(move)] < 25000)
                   continue;
 
-              // Prune moves with negative SEE (~10 Elo)
+              // Prune moves with negative SEE (~20 Elo)
               if (!pos.must_capture() && !pos.see_ge(move, Value(-(32 - std::min(lmrDepth, 18)) * lmrDepth * lmrDepth)))
                   continue;
           }
           else if (   !pos.must_capture()
-                   && !pos.see_ge(move, Value(-194 - 120 * pos.captures_to_hand()) * depth)) // (~20 Elo)
-=======
-                  && ss->staticEval + 235 + 172 * lmrDepth <= alpha
-                  &&  thisThread->mainHistory[us][from_to(move)]
-                    + (*contHist[0])[movedPiece][to_sq(move)]
-                    + (*contHist[1])[movedPiece][to_sq(move)]
-                    + (*contHist[3])[movedPiece][to_sq(move)] < 25000)
-                  continue;
-
-              // Prune moves with negative SEE (~20 Elo)
-              if (!pos.see_ge(move, Value(-(32 - std::min(lmrDepth, 18)) * lmrDepth * lmrDepth)))
-                  continue;
-          }
-          else if (!pos.see_ge(move, Value(-194) * depth)) // (~25 Elo)
->>>>>>> 446a3c25
+                   && !pos.see_ge(move, Value(-194 - 120 * pos.captures_to_hand()) * depth)) // (~25 Elo)
                   continue;
       }
 
