--- conflicted
+++ resolved
@@ -1891,12 +1891,8 @@
     thisThread->mainHistory[us][from_to(move)] << bonus;
     update_continuation_histories(ss, pos.moved_piece(move), to_sq(move), bonus);
 
-<<<<<<< HEAD
+    // Penalty for reversed move in case of moved piece not being a pawn
     if (type_of(pos.moved_piece(move)) != PAWN && type_of(move) != DROP)
-=======
-    // Penalty for reversed move in case of moved piece not being a pawn
-    if (type_of(pos.moved_piece(move)) != PAWN)
->>>>>>> c7f0a768
         thisThread->mainHistory[us][from_to(reverse_move(move))] << -bonus;
 
     // Update countermove history
