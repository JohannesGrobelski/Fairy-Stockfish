--- conflicted
+++ resolved
@@ -1301,20 +1301,12 @@
                && (pos.is_discovered_check_on_king(~us, move) || pos.see_ge(move)))
           extension = 1;
 
-<<<<<<< HEAD
-      // Last captures extension
-      else if (   PieceValue[EG][pos.captured_piece()] > PawnValueEg
-               && pos.non_pawn_material() <= 2 * RookValueMg)
-          extension = 1;
-
       // Losing chess capture extension
       else if (    pos.must_capture()
                &&  pos.capture(move)
                &&  (ss->inCheck || MoveList<CAPTURES>(pos).size() == 1))
           extension = 1;
 
-=======
->>>>>>> a7ab92ec
       // Add extension to new depth
       newDepth += extension;
 
