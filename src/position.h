--- conflicted
+++ resolved
@@ -59,19 +59,15 @@
   // Not copied when making a move (will be recomputed anyhow)
   Key        key;
   Bitboard   checkersBB;
-<<<<<<< HEAD
-  Piece      capturedPiece;
   Piece      unpromotedCapturedPiece;
   Piece      unpromotedBycatch[SQUARE_NB];
   Bitboard   promotedBycatch;
   Bitboard   demotedBycatch;
-=======
->>>>>>> f233ca1a
   StateInfo* previous;
   Bitboard   blockersForKing[COLOR_NB];
   Bitboard   pinners[COLOR_NB];
   Bitboard   checkSquares[PIECE_TYPE_NB];
-<<<<<<< HEAD
+  Piece      capturedPiece;
   Bitboard   nonSlidingRiders;
   Bitboard   flippedPieces;
   Bitboard   pseudoRoyals;
@@ -81,9 +77,6 @@
   bool       bikjang;
   bool       pass;
   Move       move;
-=======
-  Piece      capturedPiece;
->>>>>>> f233ca1a
   int        repetition;
 
   // Used by NNUE
@@ -338,15 +331,10 @@
   int gamePly;
   Color sideToMove;
   Score psq;
-<<<<<<< HEAD
-  Thread* thisThread;
-  StateInfo* st;
 
   // variant-specific
   const Variant* var;
   bool tsumeMode;
-=======
->>>>>>> f233ca1a
   bool chess960;
   int pieceCountInHand[COLOR_NB][PIECE_TYPE_NB];
   Bitboard promotedPieces;
